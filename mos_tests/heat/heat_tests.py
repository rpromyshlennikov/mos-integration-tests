--- conflicted
+++ resolved
@@ -445,7 +445,54 @@
         # Delete stack
         common_functions.delete_stack(self.heat, uid)
 
-<<<<<<< HEAD
+    def test_543332_HeatStackPreview(self):
+        """ This test case previews a stack.
+
+            Steps:
+             1. Execute stack preview.
+             2. Check output result.
+        """
+        stack_name = 'empty__543332'
+        parameter = 'some_param_string'
+        parameters = {'OS::project_id': self.keystone.auth_tenant_id,
+                      'OS::stack_id': 'None', 'OS::stack_name': stack_name,
+                      'param': parameter}
+        correct_data = {'description': 'Sample template',
+                        'stack_name': stack_name,
+                        'disable_rollback': True,
+                        'template_description': 'Sample template',
+                        'parameters': parameters}
+        if common_functions.check_stack(stack_name, self.heat):
+            common_functions.clean_stack(stack_name, self.heat)
+        template = common_functions.read_template(
+            self.templates_dir, 'empty_heat_templ.yaml')
+        stack_data = {'stack_name': stack_name, 'template': template,
+                      'parameters': {'param': parameter}}
+        output = self.heat.stacks.preview(**stack_data)
+        preview_data = {'description': output.description,
+                        'stack_name': output.stack_name,
+                        'disable_rollback': output.disable_rollback,
+                        'template_description': output.template_description,
+                        'parameters': output.parameters}
+        self.assertDictEqual(preview_data, correct_data)
+        self.assertEqual(len(output.links), 1)
+        self.assertEqual(len(output.links[0]), 2)
+        self.assertNotEqual(output.links[0]['href'].find(stack_name), -1)
+        self.assertEqual(output.links[0]['rel'], 'self')
+
+    def test_543343_HeatStackTemplateValidate(self):
+        """ This test case checks representation of template file.
+
+            Steps:
+                1. Check that selected template file has correct
+                 representation.
+        """
+        template_content = common_functions.read_template(
+            self.templates_dir, 'heat_create_nova_stack_template.yaml')
+        template_data = {'template': template_content}
+        result = self.heat.stacks.validate(**template_data)
+        self.assertIsInstance(result, dict)
+
     def test_543340_StackResumeSuspend(self):
         """ Suspend and resume stack
             (with its resources for which that feature works)
@@ -503,52 +550,3 @@
                              "status instead of 'RESUME_COMPLETE'"
                              .format(name, status))
         common_functions.delete_stack(self.heat, stack_id)
-=======
-    def test_543332_HeatStackPreview(self):
-        """ This test case previews a stack.
-
-            Steps:
-             1. Execute stack preview.
-             2. Check output result.
-        """
-        stack_name = 'empty__543332'
-        parameter = 'some_param_string'
-        parameters = {'OS::project_id': self.keystone.auth_tenant_id,
-                      'OS::stack_id': 'None', 'OS::stack_name': stack_name,
-                      'param': parameter}
-        correct_data = {'description': 'Sample template',
-                        'stack_name': stack_name,
-                        'disable_rollback': True,
-                        'template_description': 'Sample template',
-                        'parameters': parameters}
-        if common_functions.check_stack(stack_name, self.heat):
-            common_functions.clean_stack(stack_name, self.heat)
-        template = common_functions.read_template(
-            self.templates_dir, 'empty_heat_templ.yaml')
-        stack_data = {'stack_name': stack_name, 'template': template,
-                      'parameters': {'param': parameter}}
-        output = self.heat.stacks.preview(**stack_data)
-        preview_data = {'description': output.description,
-                        'stack_name': output.stack_name,
-                        'disable_rollback': output.disable_rollback,
-                        'template_description': output.template_description,
-                        'parameters': output.parameters}
-        self.assertDictEqual(preview_data, correct_data)
-        self.assertEqual(len(output.links), 1)
-        self.assertEqual(len(output.links[0]), 2)
-        self.assertNotEqual(output.links[0]['href'].find(stack_name), -1)
-        self.assertEqual(output.links[0]['rel'], 'self')
-
-    def test_543343_HeatStackTemplateValidate(self):
-        """ This test case checks representation of template file.
-
-            Steps:
-                1. Check that selected template file has correct
-                 representation.
-        """
-        template_content = common_functions.read_template(
-            self.templates_dir, 'heat_create_nova_stack_template.yaml')
-        template_data = {'template': template_content}
-        result = self.heat.stacks.validate(**template_data)
-        self.assertIsInstance(result, dict)
->>>>>>> 3f54ec5f
