#    Copyright 2015 Mirantis, Inc.
#
#    Licensed under the Apache License, Version 2.0 (the "License"); you may
#    not use this file except in compliance with the License. You may obtain
#    a copy of the License at
#
#         http://www.apache.org/licenses/LICENSE-2.0
#
#    Unless required by applicable law or agreed to in writing, software
#    distributed under the License is distributed on an "AS IS" BASIS, WITHOUT
#    WARRANTIES OR CONDITIONS OF ANY KIND, either express or implied. See the
#    License for the specific language governing permissions and limitations
#    under the License.

import os
import time
import unittest
from random import randint

from heatclient.v1.client import Client as heat_client
from keystoneclient.v2_0 import client as keystone_client
from neutronclient.v2_0 import client as neutron_client
from novaclient import client as nova_client
from glanceclient.v2 import client as glance_client

from mos_tests.heat.functions import common as common_functions


class HeatIntegrationTests(unittest.TestCase):
    """ Basic automated tests for OpenStack Heat verification. """

    @classmethod
    def setUpClass(self):
        OS_AUTH_URL = os.environ.get('OS_AUTH_URL')
        OS_USERNAME = os.environ.get('OS_USERNAME')
        OS_PASSWORD = os.environ.get('OS_PASSWORD')
        OS_TENANT_NAME = os.environ.get('OS_TENANT_NAME')
        OS_PROJECT_NAME = os.environ.get('OS_PROJECT_NAME')

        self.keystone = keystone_client.Client(auth_url=OS_AUTH_URL,
                                               username=OS_USERNAME,
                                               password=OS_PASSWORD,
                                               tenat_name=OS_TENANT_NAME,
                                               project_name=OS_PROJECT_NAME)
        services = self.keystone.service_catalog
        heat_endpoint = services.url_for(service_type='orchestration',
                                         endpoint_type='internalURL')

        self.heat = heat_client(endpoint=heat_endpoint,
                                token=self.keystone.auth_token)

        # Get path on node to 'templates' dir
        self.templates_dir = os.path.join(
            os.path.dirname(os.path.abspath(__file__)),
            'templates')
        # Get path on node to 'images' dir
        self.images_dir = os.path.join(
            os.path.dirname(os.path.abspath(__file__)),
            'images')

        # Neutron connect
        self.neutron = neutron_client.Client(username=OS_USERNAME,
                                             password=OS_PASSWORD,
                                             tenant_name=OS_TENANT_NAME,
                                             auth_url=OS_AUTH_URL,
                                             insecure=True)

        # Nova connect
        OS_TOKEN = self.keystone.get_token(self.keystone.session)
        RAW_TOKEN = self.keystone.get_raw_token_from_identity_service(
            auth_url=OS_AUTH_URL,
            username=OS_USERNAME,
            password=OS_PASSWORD,
            tenant_name=OS_TENANT_NAME)
        OS_TENANT_ID = RAW_TOKEN['token']['tenant']['id']

        self.nova = nova_client.Client('2',
                                       auth_url=OS_AUTH_URL,
                                       username=OS_USERNAME,
                                       auth_token=OS_TOKEN,
                                       tenant_id=OS_TENANT_ID,
                                       insecure=True)

        # Glance connect
        glance_endpoint = services.url_for(service_type='image',
                                           endpoint_type='publicURL')
        self.glance = glance_client.Client(endpoint=glance_endpoint,
                                           token=OS_TOKEN,
                                           insecure=True)
        self.uid_list = []

    def tearDown(self):
        for stack_uid in self.uid_list:
            common_functions.delete_stack(self.heat, stack_uid)
        self.uid_list = []

    def test_543328_HeatResourceTypeList(self):
        """ This test case checks list of available Heat resources.

            Steps:
                1. Get list of Heat resources.
                2. Check count of resources.
                3. Check that list of resources contains required resources.
        """
        resource_types = [r.resource_type for r in
                          self.heat.resource_types.list()]
        self.assertEqual(len(resource_types), 96)

        required_resources = ["OS::Nova::Server", "AWS::EC2::Instance",
                              "DockerInc::Docker::Container",
                              "AWS::S3::Bucket"]

        for resource in required_resources:
            self.assertIn(resource, resource_types,
                          "Resource {0} not found!".format(resource))

    def test_543347_HeatCreateStack(self):
        """ This test performs creation of a new stack with
            a help of Heat. And then delete it.

            Steps:
                1. Read template from URL
                2. Create new stack.
                    + Check that stack became from
                      'CREATE_IN_PROGRESS' --> 'CREATE_COMPLETE'
                3. Delete created stack
                    + Check that stack became from
                      'DELETE_IN_PROGRESS' --> 'DELETE_COMPLETE'

        https://mirantis.testrail.com/index.php?/cases/view/543347
        [Alexander Koryagin]
        """
        # Be sure that this template file will be put on
        # controller during test preparation

        # File with template for stack creation
        file_name = './mos_tests/heat/templates/empty_heat_template_v2.yaml'
        # Like: 'Test_1449484927'
        new_stack_name = 'Test_{0}'.format(str(time.time())[0:10:])

        # - 1 -
        # Read Heat stack-create template from file
        try:
            with open(file_name, 'r') as template:
                template_content = template.read()
        except IOError:
            raise Exception("ERROR: can not find template-file [{0}]"
                            "on controller or read data".format(file_name))

        # - 2 -
        # Create new stack
        uid_of_new_stack = common_functions.create_stack(self.heat,
                                                         new_stack_name,
                                                         template_content)
        self.uid_list.append(uid_of_new_stack)

    def test_543337_HeatStackUpdate(self):
        """ This test case checks stack-update action.
            Steps:
            1. Create stack using template file empty_heat_templ.yaml
            2. Update stack parameter
        """
        stack_name = 'empty_543337'
        template_content = common_functions.read_template(
            self.templates_dir, 'empty_heat_templ.yaml')
        stack_id = common_functions.create_stack(self.heat, stack_name,
                                                 template_content,
                                                 {'param': 'string'})
        self.uid_list.append(stack_id)
        d_updated = {'stack_name': stack_name, 'template': template_content,
                     'parameters': {'param': 'string2'}}
        self.heat.stacks.update(stack_id, **d_updated)
        timeout = time.time() + 10
        while True:
            stack_dict_upd = {s.stack_name: s.id for s in
                              self.heat.stacks.list()
                              if s.stack_status == 'UPDATE_COMPLETE'}
            if stack_name in stack_dict_upd.keys():
                break
            elif time.time() > timeout:
                raise AssertionError("Unable to find stack 'empty' in "
                                     "'UPDATE_COMPLETE' state")
            else:
                time.sleep(1)

    def test_543329_HeatResourceTypeShow(self):
        """ This test case checks representation of all Heat resources.

            Steps:
                1. Get list of Heat resources.
                2. Check that all types of resources have correct \
                    representation.
        """
        resource_types = [r.resource_type for r in
                          self.heat.resource_types.list()]

        for resource in resource_types:
            resource_schema = self.heat.resource_types.get(resource)
            msg = "Schema of resource {0} is incorrect!"
            self.assertIsInstance(resource_schema, dict, msg.format(resource))

    def test_543330_HeatResourceTypeTemplate(self):
        """ This test case checks representation of templates for all Heat
            resources.

            Steps:
                1. Get list of Heat resources.
                2. Check that templates for all resources have correct
                    representation.
        """
        resource_types = [r.resource_type for r in
                          self.heat.resource_types.list()]

        for resource in resource_types:
            schema = self.heat.resource_types.generate_template(resource)
            msg = "Schema of resource template {0} is incorrect!"
            self.assertIsInstance(schema, dict, msg.format(resource))

    def test_543335_HeatStackDelete(self):
        """ This test case checks deletion of stack.

            Steps:
                1. Create stack using template file empty_heat_templ.yaml.
                2. Check that the stack is in the list of stacks
                3. Delete the stack.
                4. Check that the stack is absent in the list of stacks
        """
        stack_name = 'empty_543335'
        timeout = 20
        parameter = 'some_param_string'
        if common_functions.check_stack(stack_name, self.heat):
            uid = common_functions.get_stack_id(self.heat, stack_name)
            common_functions.delete_stack(self.heat, uid)
        template = common_functions.read_template(
            self.templates_dir, 'empty_heat_templ.yaml')
        uid = common_functions.create_stack(self.heat, stack_name,
                                            template, timeout=timeout,
                                            parameters={'param': parameter})
        self.assertTrue(common_functions.check_stack_status(stack_name,
                                                            self.heat,
                                                            'CREATE_COMPLETE',
                                                            timeout))
        common_functions.delete_stack(self.heat, uid)
        stacks = [s.stack_name for s in self.heat.stacks.list()]
        self.assertNotIn(stack_name, stacks)

    def test_543333_HeatStackCreateWithTemplate(self):
        """ This test case checks creation of stack.

            Steps:
             1. Create stack using template file empty_heat_templ.yaml.
             2. Check that the stack is in the list of stacks
             3. Check that stack status is 'CREATE_COMPLETE'
             4. Delete stack
        """
        stack_name = 'empty__543333'
        parameter = 'some_param_string'
        timeout = 20
        if common_functions.check_stack(stack_name, self.heat):
            uid = common_functions.get_stack_id(self.heat, stack_name)
            common_functions.delete_stack(self.heat, uid)
        template = common_functions.read_template(
            self.templates_dir, 'empty_heat_templ.yaml')
        uid = common_functions.create_stack(self.heat, stack_name,
                                            template, timeout=timeout,
                                            parameters={'param': parameter})
        self.uid_list.append(uid)
        stacks_id = [s.id for s in self.heat.stacks.list()]
        self.assertIn(uid, stacks_id)
        self.assertTrue(common_functions.check_stack_status(stack_name,
                                                            self.heat,
                                                            'CREATE_COMPLETE',
                                                            timeout))

    def test_543334_HeatStackCreateWithURL(self):
        """ This test case checks creation of stack using template URL.

            Steps:
             1. Create stack using template URL.
             2. Check that the stack is in the list of stacks
             3. Check that stack status is 'CREATE_COMPLETE'
             4. Delete stack
        """
        stack_name = 'empty__543334'
        template_url = 'https://raw.githubusercontent.com/tkuterina/' \
                       'mos-integration-tests/master/mos_tests/heat/' \
                       'templates/empty_heat_templ.yaml'
        timeout = 20
        if common_functions.check_stack(stack_name, self.heat):
            uid = common_functions.get_stack_id(self.heat, stack_name)
            common_functions.delete_stack(self.heat, uid)
        stack_data = {'stack_name': stack_name, 'template_url': template_url,
                      'parameters': {'param': 'some_param_string'},
                      'timeout_mins': timeout}
        output = self.heat.stacks.create(**stack_data)
        stack_id = output['stack']['id']
        self.uid_list.append(stack_id)
        stacks_id = [s.id for s in self.heat.stacks.list()]
        self.assertIn(stack_id, stacks_id)
        self.assertTrue(common_functions.check_stack_status(stack_name,
                                                            self.heat,
                                                            'CREATE_COMPLETE',
                                                            timeout))

    def test_543339_CheckStackResourcesStatuses(self):
        """ This test case checks that stack resources are in expected states

            Steps:
             1. Create new stack
             2. Launch heat action-check stack_name
             3. Launch heat stack-list and check 'CHECK_COMPLETE' status
        """
        stack_name = 'stack_to_check_543339'
        template_content = common_functions.read_template(
            self.templates_dir, 'empty_heat_templ.yaml')
        stack_id = common_functions.create_stack(self.heat, stack_name,
                                                 template_content,
                                                 {'param': 'just text'})
        self.uid_list.append(stack_id)
        self.heat.actions.check(stack_id)
        timeout = time.time() + 10
        while True:
            stack_dict = {s.stack_name: s.id for s in self.heat.stacks.list()
                          if s.stack_status == 'CHECK_COMPLETE'}
            if stack_name in stack_dict.keys():
                break
            elif time.time() > timeout:
                raise AssertionError(
                    "Stack {0} is not in CHECK_COMPLETE state".format(
                        stack_name))
            else:
                time.sleep(1)
        self.assertIn(stack_name, stack_dict,
                      "Stack {0} is not in CHECK_COMPLETE state".format(
                          stack_name))

    def test_543341_ShowStackEventList(self):
        """ This test checks list events for a stack

            Steps:
             1. Create new stack
             2. Launch heat event-list stack_name
        """
        stack_name = 'stack_to_show_event_543341'
        template_content = common_functions.read_template(
            self.templates_dir, 'empty_heat_templ.yaml')
        stack_id = common_functions.create_stack(self.heat, stack_name,
                                                 template_content,
                                                 {'param': 'just text'})
        self.uid_list.append(stack_id)
        event_list = self.heat.events.list(stack_id)
        self.assertTrue(event_list, "NOK, event list is empty")
        resources = [event.resource_name for event in event_list]
        self.assertIn(stack_name, resources,
                      "Event list doesn't contain at least one event for {0}"
                      .format(stack_name))

    def test_543344_HeatStackTemplateShow(self):
        """ This test case checks representation of template of created stack.

            Steps:
                1. Create stack using template file empty_heat_templ.yaml.
                2. Check that template of created stack has correct
                 representation.
        """
        stack_name = 'empty_stack'
        timeout = 60
        parameter = "some_string"
        if common_functions.check_stack(stack_name, self.heat):
            uid = common_functions.get_stack_id(self.heat, stack_name)
            common_functions.delete_stack(self.heat, uid)
        template = common_functions.read_template(
            self.templates_dir, 'empty_heat_templ.yaml')
        uid = common_functions.create_stack(self.heat, stack_name,
                                            template, timeout=timeout,
                                            parameters={'param': parameter})
        self.uid_list.append(uid)
        self.assertTrue(common_functions.check_stack_status(stack_name,
                                                            self.heat,
                                                            'CREATE_COMPLETE'))
        stack_dict = {s.stack_name: s.id for s in self.heat.stacks.list()}
        stack_id = stack_dict[stack_name]
        stack_template = self.heat.stacks.template(stack_id)
        self.assertIsInstance(stack_template, dict)

    def test_543342_ShowInfoOfSpecifiedStackEvent(self):
        """ This test checks info about stack event

            Steps:
             1. Create new stack
             2. Launch heat event-list stack_name
             3. Launch heat event-show <NAME or ID> <RESOURCE> <EVENT>
                for specified event and check result
        """
        stack_name = 'stack_to_show_event_info_543342'
        template_content = common_functions.read_template(
            self.templates_dir, 'empty_heat_templ.yaml')
        stack_id = common_functions.create_stack(self.heat, stack_name,
                                                 template_content,
                                                 {'param': 123})
        self.uid_list.append(stack_id)
        stack_status = self.heat.stacks.get(stack_id).to_dict()['stack_status']
        even_list = self.heat.events.list(stack_id)
        self.assertTrue(even_list, "NOK, event list is empty")
        event_to_show = even_list[-1]
        resource_name, event_id = event_to_show.resource_name, event_to_show.id
        event_info = self.heat.events.get(stack_id, resource_name, event_id)
        self.assertEqual(event_info.resource_name, stack_name,
                         "Expected resource name: {0}, actual: {1}"
                         .format(event_info.resource_name, stack_id))
        self.assertEqual(event_info.resource_status, stack_status,
                         "Expected resource status: {0}, actual: {1}"
                         .format(event_info.resource_status, stack_status))
        common_functions.delete_stack(self.heat, stack_id)

    def test_543345_HeatCreateStackAWS(self):
        """ This test creates stack using AWS format template
            Steps:
             1. Connect to Neutron and get ID of internal_network
             2. Get ID of external_network
             3. Get ID of internal_subnet of internal_network
             4. Find IP for internal_subnet
             5. Create stack
             6. Delete stack

        https://mirantis.testrail.com/index.php?/cases/view/543345
        [Alexander Koryagin]
        """
        # Prepare new name. Like: 'Test_1449484927'
        new_stack_name = 'Test_{0}'.format(str(time.time())[0:10:])

        # Get networks from Neutron
        networks = self.neutron.list_networks()

        # Check if Neutron has more then 1 network. We need intern and extern.
        if len(networks['networks']) < 2:
            raise AssertionError("ERROR: Need to have at least 2 networks")

        # - 1,2,3 -
        # Get IDs of networks
        network_1_id = networks['networks'][1]['id']
        network_1_subnet = networks['networks'][1]['subnets'][0]
        network_2_id = networks['networks'][0]['id']

        # - 4 -
        # Get list of occupied IPs in "network_1_id"
        neutron_list_ports = self.neutron.list_ports()['ports']
        occupied_ips = [x['fixed_ips'][0]['ip_address']
                        for x in neutron_list_ports
                        if network_1_subnet in x['fixed_ips'][0]['subnet_id']]

        # Cut last part of IPs: '192.168.111.3 --> 192.168.111._'
        ips_without_last_part = [".".join(x.split('.')[0:-1]) + '.'
                                 for x in occupied_ips]

        # Get unique IP without last part: '192.168.111._'
        seen = set()
        seen_add = seen.add
        ip_no_last_part = [x for x in ips_without_last_part
                           if not (x in seen or seen_add(x))]
        ip_no_last_part = ip_no_last_part[0]

        # Generate new IP and check that it is free
        internal_subnet_ip = ip_no_last_part + str(randint(100, 240))
        while internal_subnet_ip in occupied_ips:
            internal_subnet_ip = ip_no_last_part + str(randint(100, 240))

        # - 5 -
        # Prepare parameters
        parameters = {'internal_network': network_1_id,
                      'internal_subnet': network_1_subnet,
                      'internal_subnet_ip': internal_subnet_ip,
                      'external_network': network_2_id}

        # Read template
        template = common_functions.read_template(
            self.templates_dir, 'Heat_template_AWL_543345.yaml')

        # Create stack
        uid = common_functions.create_stack(self.heat,
                                            new_stack_name,
                                            template,
                                            parameters)
        self.uid_list.append(uid)

    def test_543332_HeatStackPreview(self):
        """ This test case previews a stack.

            Steps:
             1. Execute stack preview.
             2. Check output result.
        """
        stack_name = 'empty__543332'
        parameter = 'some_param_string'
        parameters = {'OS::project_id': self.keystone.auth_tenant_id,
                      'OS::stack_id': 'None', 'OS::stack_name': stack_name,
                      'param': parameter}
        correct_data = {'description': 'Sample template',
                        'stack_name': stack_name,
                        'disable_rollback': True,
                        'template_description': 'Sample template',
                        'parameters': parameters}
        if common_functions.check_stack(stack_name, self.heat):
            uid = common_functions.get_stack_id(self.heat, stack_name)
            common_functions.delete_stack(self.heat, uid)
        template = common_functions.read_template(
            self.templates_dir, 'empty_heat_templ.yaml')
        stack_data = {'stack_name': stack_name, 'template': template,
                      'parameters': {'param': parameter}}
        output = self.heat.stacks.preview(**stack_data)
        preview_data = {'description': output.description,
                        'stack_name': output.stack_name,
                        'disable_rollback': output.disable_rollback,
                        'template_description': output.template_description,
                        'parameters': output.parameters}
        self.assertDictEqual(preview_data, correct_data)
        self.assertEqual(len(output.links), 1)
        self.assertEqual(len(output.links[0]), 2)
        self.assertNotEqual(output.links[0]['href'].find(stack_name), -1)
        self.assertEqual(output.links[0]['rel'], 'self')

    def test_543343_HeatStackTemplateValidate(self):
        """ This test case checks representation of template file.

            Steps:
                1. Check that selected template file has correct
                 representation.
        """
        template_content = common_functions.read_template(
            self.templates_dir, 'heat_create_nova_stack_template.yaml')
        template_data = {'template': template_content}
        result = self.heat.stacks.validate(**template_data)
        self.assertIsInstance(result, dict)

    def test_543340_StackResumeSuspend(self):
        """ Suspend and resume stack
            (with its resources for which that feature works)

            Steps:
             1. Create new stack
             2. Launch heat action-suspend stack_name. Check status
             3. Launch heat action-resume stack_name. Check status
        """

        # Create stack with resource
        stack_name = 'stack_to_suspend_resume_543340'
        template_content = common_functions.read_template(
            self.templates_dir, 'resource_group_template.yaml')
        stack_id = common_functions.create_stack(self.heat, stack_name,
                                                 template_content)
        self.uid_list.append(stack_id)

        # Suspend stack, check statuses of stack and its resources
        self.heat.actions.suspend(stack_id)
        timeout = time.time() + 60
        while True:
            status = self.heat.stacks.get(stack_id).to_dict()['stack_status']
            if status == 'SUSPEND_COMPLETE':
                break
            elif time.time() > timeout:
                raise AssertionError(
                    "Unable to find stack in 'SUSPEND_COMPLETE' state")
            else:
                time.sleep(1)
        res = self.heat.resources.list(stack_id)
        res_states = {r.resource_name: r.resource_status for r in res}
        for name, status in res_states.items():
            self.assertEqual(status, 'SUSPEND_COMPLETE',
                             "Resource '{0}' has '{1}' "
                             "status instead of 'SUSPEND_COMPLETE'"
                             .format(name, status))

        # Resume stack, check statuses of stack and its resources
        self.heat.actions.resume(stack_id)
        timeout = time.time() + 60
        while True:
            status = self.heat.stacks.get(stack_id).to_dict()['stack_status']
            if status == 'RESUME_COMPLETE':
                break
            elif time.time() > timeout:
                raise AssertionError(
                    "Unable to find stack in 'RESUME_COMPLETE' state")
            else:
                time.sleep(1)
        res = self.heat.resources.list(stack_id)
        res_states = {r.resource_name: r.resource_status for r in res}
        for name, status in res_states.items():
            self.assertEqual(status, 'RESUME_COMPLETE',
                             "Resource '{0}' has '{1}' "
                             "status instead of 'RESUME_COMPLETE'"
                             .format(name, status))

    def test_543351_HeatStackUpdateReplace(self):
        """ This test case checks change stack id after stack update.
            Steps:
             1. Create stack using template.
             2. Check id of created image.
             3. Update stack template: disk_format = 'ami',
                                       container_format = 'ami'
             4. Update stack.
             5. Check id of updated image.
        """
        stack_name = 'image_stack'
        template_name = 'cirros_image_tmpl.yaml'
        template_path = os.path.join(self.templates_dir, template_name)
        try:
            create_template = common_functions.read_template(
                self.templates_dir, template_name)
            sid = common_functions.create_stack(
                self.heat, stack_name, create_template)
            self.uid_list.append(sid)
            first_resource_id = common_functions.get_resource_id(
                self.heat, sid)
            format_change = {'disk_format': 'ami', 'container_format': 'ami'}
            common_functions.update_template_file(
                template_path, 'format', **format_change)
            update_template = common_functions.read_template(
                self.templates_dir, template_name)
            common_functions.update_stack(self.heat, sid, update_template)
            second_resource_id = common_functions.get_resource_id(
                self.heat, sid)
            self.assertNotEqual(first_resource_id, second_resource_id,
                                msg='Resource id should be changed'
                                    ' after modifying stack')
        finally:
            back_format_change = {'disk_format': 'qcow2',
                                  'container_format': 'bare'}
            common_functions.update_template_file(
                template_path, 'format', **back_format_change)

<<<<<<< HEAD
    def test_543338_StackCancelUpdate(self):
        """ This test check the possibility to cancel update

            Steps:
             1. Create new stack
             2. Launch heat action-suspend stack_name
             3. Launch heat stack-update stack_name
             4. Launch heat stack-cancel-update stack_name while update
                operation is in progress
            5. Check state of stack after cancel update
        """

        # network ID, image ID, InstanceType
        networks = self.neutron.list_networks()['networks']
        internal_net = [net['id'] for net in networks
                        if not net['router:external']][0]
        image_id = self.nova.images.list()[0].id
        instance_type = 'm1.tiny'

        # Stack creation
        stack_name = 'stack_to_cancel_update_543338'
        template_content = common_functions.read_template(
            self.templates_dir, 'heat_create_neutron_stack_template.yaml')
        initial_params = {'network': internal_net, 'ImageId': image_id,
                          'InstanceType': instance_type}
        stack_id = common_functions.create_stack(
            self.heat, stack_name, template_content, initial_params)

        # Stack update (from m1.tiny to m1.small)
        upd_params = {'network': internal_net, 'ImageId': image_id,
                      'InstanceType': 'm1.small'}
        d_updated = {'stack_name': stack_name, 'template': template_content,
                     'parameters': upd_params}
        self.heat.stacks.update(stack_id, **d_updated)

        # Perform cancel-update operation
        # when stack status is 'UPDATE_IN_PROGRESS'
        timeout = time.time() + 60
        while True:
            status = self.heat.stacks.get(stack_id).to_dict()['stack_status']
            if status == 'UPDATE_IN_PROGRESS':
                self.heat.actions.cancel_update(stack_id)
                break
            elif time.time() > timeout:
                raise AttributeError(
                    "Unable to find stack in 'UPDATE_IN_PROGRESS' state. "
                    "Status '{0}' doesn't allow to perform cancel-update"
                    .format(status))
            else:
                time.sleep(1)

        # Wait for rollback competed and check
        self.assertTrue(common_functions.check_stack_status
                        (stack_name, self.heat, "ROLLBACK_COMPLETE", 120))

=======
    def test_543352_HeatStackUpdateInPlace(self):
        """ This test case checks stack id doesn't change after stack update.
            Steps:
             1. Create stack using template nova_server.yaml.
             2. Check id of created image.
             3. Update stack template: flavor = 'm1.small'
             4. Update stack.
             5. Check id of updated image.
        """
        stack_name = 'vm_stack'
        template_name = 'nova_server.yaml'
        template_path = os.path.join(self.templates_dir, template_name)
        try:
            networks = self.neutron.list_networks()
            if len(networks['networks']) < 2:
                raise AssertionError("ERROR: Need to have at least 2 networks")
            internal_network_id = networks['networks'][1]['id']
            create_template = common_functions.read_template(
                self.templates_dir, template_name)
            parameters = {'network': internal_network_id}
            sid = common_functions.create_stack(self.heat, stack_name,
                                                create_template, parameters)
            first_resource_id = common_functions.get_specific_resource_id(
                self.heat, sid, 'vm')
            flavor_change = {'flavor': 'm1.small'}
            common_functions.update_template_file(template_path, 'flavor',
                                                  **flavor_change)
            update_template = common_functions.read_template(
                self.templates_dir, template_name)
            common_functions.update_stack(self.heat, sid, update_template,
                                          parameters)
            second_resource_id = common_functions.get_specific_resource_id(
                self.heat, sid, 'vm')
            self.assertEqual(first_resource_id, second_resource_id,
                                msg='Resource id should not be changed'
                                    ' after modifying stack')
        finally:
            common_functions.delete_stack(self.heat, sid)
            back_flavor_change = {'flavor': 'm1.tiny'}
            common_functions.update_template_file(template_path, 'flavor',
                                                  **back_flavor_change)

    def test_543336_HeatStackShow(self):
        """ This test case checks detailed stack's information.

            Steps:
             1. Create stack using template file empty_heat_templ.yaml
             2. Check that the stack is in the list of stacks
             3. Check that stack status is 'CREATE_COMPLETE'
             4. Check stack's information
             5. Delete stack
        """
        stack_name = 'empty__543336'
        parameter = 'some_param_string'
        timeout = 20
        if common_functions.check_stack(stack_name, self.heat):
            uid = common_functions.get_stack_id(self.heat, stack_name)
            common_functions.delete_stack(self.heat, uid)
        template = common_functions.read_template(
            self.templates_dir, 'empty_heat_templ.yaml')
        uid = common_functions.create_stack(self.heat, stack_name,
                                            template, timeout=timeout,
                                            parameters={'param': parameter})
        self.uid_list.append(uid)
        parameters = {'OS::project_id': self.keystone.auth_tenant_id,
                      'OS::stack_id': uid,
                      'OS::stack_name': stack_name,
                      'param': parameter}
        correct_data = {'description': 'Sample template',
                        'stack_name': stack_name,
                        'disable_rollback': True,
                        'template_description': 'Sample template',
                        'timeout_mins': timeout,
                        'stack_status': 'CREATE_COMPLETE',
                        'id': uid,
                        'stack_status_reason': 'Stack CREATE completed '
                                               'successfully',
                        'parameters': parameters}
        output = self.heat.stacks.get(uid)
        show_data = {'description': output.description,
                     'stack_name': output.stack_name,
                     'disable_rollback': output.disable_rollback,
                     'template_description': output.template_description,
                     'timeout_mins': output.timeout_mins,
                     'stack_status': output.stack_status,
                     'id': output.id,
                     'stack_status_reason': output.stack_status_reason,
                     'parameters': output.parameters}
        self.assertDictEqual(show_data, correct_data)
        self.assertEqual(len(output.links), 1)
        self.assertEqual(len(output.links[0]), 2)
        self.assertNotEqual(output.links[0]['href'].find(stack_name), -1)
        self.assertEqual(output.links[0]['rel'], 'self')
>>>>>>> d592c9cc
<|MERGE_RESOLUTION|>--- conflicted
+++ resolved
@@ -628,63 +628,6 @@
             common_functions.update_template_file(
                 template_path, 'format', **back_format_change)
 
-<<<<<<< HEAD
-    def test_543338_StackCancelUpdate(self):
-        """ This test check the possibility to cancel update
-
-            Steps:
-             1. Create new stack
-             2. Launch heat action-suspend stack_name
-             3. Launch heat stack-update stack_name
-             4. Launch heat stack-cancel-update stack_name while update
-                operation is in progress
-            5. Check state of stack after cancel update
-        """
-
-        # network ID, image ID, InstanceType
-        networks = self.neutron.list_networks()['networks']
-        internal_net = [net['id'] for net in networks
-                        if not net['router:external']][0]
-        image_id = self.nova.images.list()[0].id
-        instance_type = 'm1.tiny'
-
-        # Stack creation
-        stack_name = 'stack_to_cancel_update_543338'
-        template_content = common_functions.read_template(
-            self.templates_dir, 'heat_create_neutron_stack_template.yaml')
-        initial_params = {'network': internal_net, 'ImageId': image_id,
-                          'InstanceType': instance_type}
-        stack_id = common_functions.create_stack(
-            self.heat, stack_name, template_content, initial_params)
-
-        # Stack update (from m1.tiny to m1.small)
-        upd_params = {'network': internal_net, 'ImageId': image_id,
-                      'InstanceType': 'm1.small'}
-        d_updated = {'stack_name': stack_name, 'template': template_content,
-                     'parameters': upd_params}
-        self.heat.stacks.update(stack_id, **d_updated)
-
-        # Perform cancel-update operation
-        # when stack status is 'UPDATE_IN_PROGRESS'
-        timeout = time.time() + 60
-        while True:
-            status = self.heat.stacks.get(stack_id).to_dict()['stack_status']
-            if status == 'UPDATE_IN_PROGRESS':
-                self.heat.actions.cancel_update(stack_id)
-                break
-            elif time.time() > timeout:
-                raise AttributeError(
-                    "Unable to find stack in 'UPDATE_IN_PROGRESS' state. "
-                    "Status '{0}' doesn't allow to perform cancel-update"
-                    .format(status))
-            else:
-                time.sleep(1)
-
-        # Wait for rollback competed and check
-        self.assertTrue(common_functions.check_stack_status
-                        (stack_name, self.heat, "ROLLBACK_COMPLETE", 120))
-
-=======
     def test_543352_HeatStackUpdateInPlace(self):
         """ This test case checks stack id doesn't change after stack update.
             Steps:
@@ -778,4 +721,60 @@
         self.assertEqual(len(output.links[0]), 2)
         self.assertNotEqual(output.links[0]['href'].find(stack_name), -1)
         self.assertEqual(output.links[0]['rel'], 'self')
->>>>>>> d592c9cc
+
+    def test_543338_StackCancelUpdate(self):
+        """ This test check the possibility to cancel update
+
+            Steps:
+             1. Create new stack
+             2. Launch heat action-suspend stack_name
+             3. Launch heat stack-update stack_name
+             4. Launch heat stack-cancel-update stack_name while update
+                operation is in progress
+            5. Check state of stack after cancel update
+        """
+
+        # network ID, image ID, InstanceType
+        networks = self.neutron.list_networks()['networks']
+        internal_net = [net['id'] for net in networks
+                        if not net['router:external']][0]
+        image_id = self.nova.images.list()[0].id
+        instance_type = 'm1.tiny'
+
+        # Stack creation
+        stack_name = 'stack_to_cancel_update_543338'
+        template_content = common_functions.read_template(
+            self.templates_dir, 'heat_create_neutron_stack_template.yaml')
+        initial_params = {'network': internal_net, 'ImageId': image_id,
+                          'InstanceType': instance_type}
+        stack_id = common_functions.create_stack(
+            self.heat, stack_name, template_content, initial_params)
+        self.uid_list.append(stack_id)
+
+        # Stack update (from m1.tiny to m1.small)
+        upd_params = {'network': internal_net, 'ImageId': image_id,
+                      'InstanceType': 'm1.small'}
+        d_updated = {'stack_name': stack_name, 'template': template_content,
+                     'parameters': upd_params}
+        self.heat.stacks.update(stack_id, **d_updated)
+
+        # Perform cancel-update operation
+        # when stack status is 'UPDATE_IN_PROGRESS'
+        timeout = time.time() + 60
+        while True:
+            status = self.heat.stacks.get(stack_id).to_dict()['stack_status']
+            if status == 'UPDATE_IN_PROGRESS':
+                self.heat.actions.cancel_update(stack_id)
+                break
+            elif time.time() > timeout:
+                raise AttributeError(
+                    "Unable to find stack in 'UPDATE_IN_PROGRESS' state. "
+                    "Status '{0}' doesn't allow to perform cancel-update"
+                    .format(status))
+            else:
+                time.sleep(1)
+
+        # Wait for rollback competed and check
+        self.assertTrue(common_functions.check_stack_status
+                        (stack_name, self.heat, "ROLLBACK_COMPLETE", 120))
+
