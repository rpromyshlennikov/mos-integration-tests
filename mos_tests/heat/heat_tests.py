#    Copyright 2015 Mirantis, Inc.
#
#    Licensed under the Apache License, Version 2.0 (the "License"); you may
#    not use this file except in compliance with the License. You may obtain
#    a copy of the License at
#
#         http://www.apache.org/licenses/LICENSE-2.0
#
#    Unless required by applicable law or agreed to in writing, software
#    distributed under the License is distributed on an "AS IS" BASIS, WITHOUT
#    WARRANTIES OR CONDITIONS OF ANY KIND, either express or implied. See the
#    License for the specific language governing permissions and limitations
#    under the License.

import os
import time
import unittest
from random import randint

from heatclient.v1.client import Client as heat_client
from keystoneclient.v2_0 import client as keystone_client
from neutronclient.v2_0 import client as neutron_client
from novaclient import client as nova_client
from glanceclient.v2 import client as glance_client

from mos_tests.heat.functions import common as common_functions


class HeatIntegrationTests(unittest.TestCase):
    """ Basic automated tests for OpenStack Heat verification. """

    @classmethod
    def setUpClass(self):
        OS_AUTH_URL = os.environ.get('OS_AUTH_URL')
        OS_USERNAME = os.environ.get('OS_USERNAME')
        OS_PASSWORD = os.environ.get('OS_PASSWORD')
        OS_TENANT_NAME = os.environ.get('OS_TENANT_NAME')
        OS_PROJECT_NAME = os.environ.get('OS_PROJECT_NAME')

        self.keystone = keystone_client.Client(auth_url=OS_AUTH_URL,
                                               username=OS_USERNAME,
                                               password=OS_PASSWORD,
                                               tenat_name=OS_TENANT_NAME,
                                               project_name=OS_PROJECT_NAME)
        services = self.keystone.service_catalog
        heat_endpoint = services.url_for(service_type='orchestration',
                                         endpoint_type='internalURL')

        self.heat = heat_client(endpoint=heat_endpoint,
                                token=self.keystone.auth_token)

        # Get path on node to 'templates' dir
        self.templates_dir = os.path.join(
            os.path.dirname(os.path.abspath(__file__)),
            'templates')
        # Get path on node to 'images' dir
        self.images_dir = os.path.join(
            os.path.dirname(os.path.abspath(__file__)),
            'images')

        # Neutron connect
        self.neutron = neutron_client.Client(username=OS_USERNAME,
                                             password=OS_PASSWORD,
                                             tenant_name=OS_TENANT_NAME,
                                             auth_url=OS_AUTH_URL,
                                             insecure=True)
        self.uid_list = []

    def tearDown(self):
        for stack_uid in self.uid_list:
            common_functions.delete_stack(self.heat, stack_uid)
        self.uid_list = []

        # Nova connect
        OS_TOKEN = self.keystone.get_token(self.keystone.session)
        RAW_TOKEN = self.keystone.get_raw_token_from_identity_service(
            auth_url=OS_AUTH_URL,
            username=OS_USERNAME,
            password=OS_PASSWORD,
            tenant_name=OS_TENANT_NAME)
        OS_TENANT_ID = RAW_TOKEN['token']['tenant']['id']

        self.nova = nova_client.Client('2',
                                       auth_url=OS_AUTH_URL,
                                       username=OS_USERNAME,
                                       auth_token=OS_TOKEN,
                                       tenant_id=OS_TENANT_ID,
                                       insecure=True)

        # Glance connect
        glance_endpoint = services.url_for(service_type='image',
                                           endpoint_type='publicURL')
        self.glance = glance_client.Client(endpoint=glance_endpoint,
                                           token=OS_TOKEN,
                                           insecure=True)

    def test_543328_HeatResourceTypeList(self):
        """ This test case checks list of available Heat resources.

            Steps:
                1. Get list of Heat resources.
                2. Check count of resources.
                3. Check that list of resources contains required resources.
        """
        resource_types = [r.resource_type for r in
                          self.heat.resource_types.list()]
        self.assertEqual(len(resource_types), 96)

        required_resources = ["OS::Nova::Server", "AWS::EC2::Instance",
                              "DockerInc::Docker::Container",
                              "AWS::S3::Bucket"]

        for resource in required_resources:
            self.assertIn(resource, resource_types,
                          "Resource {0} not found!".format(resource))

    def test_543347_HeatCreateStack(self):
        """ This test performs creation of a new stack with
            a help of Heat. And then delete it.

            Steps:
                1. Read template from URL
                2. Create new stack.
                    + Check that stack became from
                      'CREATE_IN_PROGRESS' --> 'CREATE_COMPLETE'
                3. Delete created stack
                    + Check that stack became from
                      'DELETE_IN_PROGRESS' --> 'DELETE_COMPLETE'

        https://mirantis.testrail.com/index.php?/cases/view/543347
        [Alexander Koryagin]
        """
        # Be sure that this template file will be put on
        # controller during test preparation

        # File with template for stack creation
        file_name = './mos_tests/heat/templates/empty_heat_template_v2.yaml'
        # Like: 'Test_1449484927'
        new_stack_name = 'Test_{0}'.format(str(time.time())[0:10:])

        # - 1 -
        # Read Heat stack-create template from file
        try:
            with open(file_name, 'r') as template:
                template_content = template.read()
        except IOError:
            raise Exception("ERROR: can not find template-file [{0}]"
                            "on controller or read data".format(file_name))

        # - 2 -
        # Create new stack
        uid_of_new_stack = common_functions.create_stack(self.heat,
                                                         new_stack_name,
                                                         template_content)
<<<<<<< HEAD
        self.uid_list.append(uid_of_new_stack)
=======
        # - 3 -
        # Delete created stack
        common_functions.delete_stack(self.heat, uid_of_new_stack)
>>>>>>> 82de78ce

    def test_543337_HeatStackUpdate(self):
        """ This test case checks stack-update action.
            Steps:
            1. Create stack using template file empty_heat_templ.yaml
            2. Update stack parameter
        """
        stack_name = 'empty_543337'
        template_content = common_functions.read_template(
            self.templates_dir, 'empty_heat_templ.yaml')
        stack_id = common_functions.create_stack(self.heat, stack_name,
                                                 template_content,
                                                 {'param': 'string'})
        self.uid_list.append(stack_id)
        d_updated = {'stack_name': stack_name, 'template': template_content,
                     'parameters': {'param': 'string2'}}
        self.heat.stacks.update(stack_id, **d_updated)
        timeout = time.time() + 10
        while True:
            stack_dict_upd = {s.stack_name: s.id for s in
                              self.heat.stacks.list()
                              if s.stack_status == 'UPDATE_COMPLETE'}
            if stack_name in stack_dict_upd.keys():
                break
            elif time.time() > timeout:
                raise AssertionError("Unable to find stack 'empty' in "
                                     "'UPDATE_COMPLETE' state")
            else:
                time.sleep(1)

    def test_543329_HeatResourceTypeShow(self):
        """ This test case checks representation of all Heat resources.

            Steps:
                1. Get list of Heat resources.
                2. Check that all types of resources have correct \
                    representation.
        """
        resource_types = [r.resource_type for r in
                          self.heat.resource_types.list()]

        for resource in resource_types:
            resource_schema = self.heat.resource_types.get(resource)
            msg = "Schema of resource {0} is incorrect!"
            self.assertIsInstance(resource_schema, dict, msg.format(resource))

    def test_543330_HeatResourceTypeTemplate(self):
        """ This test case checks representation of templates for all Heat
            resources.

            Steps:
                1. Get list of Heat resources.
                2. Check that templates for all resources have correct
                    representation.
        """
        resource_types = [r.resource_type for r in
                          self.heat.resource_types.list()]

        for resource in resource_types:
            schema = self.heat.resource_types.generate_template(resource)
            msg = "Schema of resource template {0} is incorrect!"
            self.assertIsInstance(schema, dict, msg.format(resource))

    def test_543335_HeatStackDelete(self):
        """ This test case checks deletion of stack.

            Steps:
                1. Create stack using template file empty_heat_templ.yaml.
                2. Check that the stack is in the list of stacks
                3. Delete the stack.
                4. Check that the stack is absent in the list of stacks
        """
        stack_name = 'empty_543335'
        timeout = 20
        parameter = 'some_param_string'
        if common_functions.check_stack(stack_name, self.heat):
            uid = common_functions.get_stack_id(self.heat, stack_name)
            common_functions.delete_stack(self.heat, uid)
        template = common_functions.read_template(
            self.templates_dir, 'empty_heat_templ.yaml')
        uid = common_functions.create_stack(self.heat, stack_name,
                                            template, timeout=timeout,
                                            parameters={'param': parameter})
        self.assertTrue(common_functions.check_stack_status(stack_name,
                                                            self.heat,
                                                            'CREATE_COMPLETE',
                                                            timeout))
        common_functions.delete_stack(self.heat, uid)
        stacks = [s.stack_name for s in self.heat.stacks.list()]
        self.assertNotIn(stack_name, stacks)

    def test_543333_HeatStackCreateWithTemplate(self):
        """ This test case checks creation of stack.

            Steps:
             1. Create stack using template file empty_heat_templ.yaml.
             2. Check that the stack is in the list of stacks
             3. Check that stack status is 'CREATE_COMPLETE'
             4. Delete stack
        """
        stack_name = 'empty__543333'
        parameter = 'some_param_string'
        timeout = 20
        if common_functions.check_stack(stack_name, self.heat):
            uid = common_functions.get_stack_id(self.heat, stack_name)
            common_functions.delete_stack(self.heat, uid)
        template = common_functions.read_template(
            self.templates_dir, 'empty_heat_templ.yaml')
        uid = common_functions.create_stack(self.heat, stack_name,
                                            template, timeout=timeout,
                                            parameters={'param': parameter})
        self.uid_list.append(uid)
        stacks_id = [s.id for s in self.heat.stacks.list()]
        self.assertIn(uid, stacks_id)
        self.assertTrue(common_functions.check_stack_status(stack_name,
                                                            self.heat,
                                                            'CREATE_COMPLETE',
                                                            timeout))

    def test_543334_HeatStackCreateWithURL(self):
        """ This test case checks creation of stack using template URL.

            Steps:
             1. Create stack using template URL.
             2. Check that the stack is in the list of stacks
             3. Check that stack status is 'CREATE_COMPLETE'
             4. Delete stack
        """
        stack_name = 'empty__543334'
        template_url = 'https://raw.githubusercontent.com/tkuterina/' \
                       'mos-integration-tests/master/mos_tests/heat/' \
                       'templates/empty_heat_templ.yaml'
        timeout = 20
        if common_functions.check_stack(stack_name, self.heat):
            uid = common_functions.get_stack_id(self.heat, stack_name)
            common_functions.delete_stack(self.heat, uid)
        stack_data = {'stack_name': stack_name, 'template_url': template_url,
                      'parameters': {'param': 'some_param_string'},
                      'timeout_mins': timeout}
        output = self.heat.stacks.create(**stack_data)
        stack_id = output['stack']['id']
        self.uid_list.append(stack_id)
        stacks_id = [s.id for s in self.heat.stacks.list()]
        self.assertIn(stack_id, stacks_id)
        self.assertTrue(common_functions.check_stack_status(stack_name,
                                                            self.heat,
                                                            'CREATE_COMPLETE',
                                                            timeout))

    def test_543339_CheckStackResourcesStatuses(self):
        """ This test case checks that stack resources are in expected states

            Steps:
             1. Create new stack
             2. Launch heat action-check stack_name
             3. Launch heat stack-list and check 'CHECK_COMPLETE' status
        """
        stack_name = 'stack_to_check_543339'
        template_content = common_functions.read_template(
            self.templates_dir, 'empty_heat_templ.yaml')
        stack_id = common_functions.create_stack(self.heat, stack_name,
                                                 template_content,
                                                 {'param': 'just text'})
        self.uid_list.append(stack_id)
        self.heat.actions.check(stack_id)
        timeout = time.time() + 10
        while True:
            stack_dict = {s.stack_name: s.id for s in self.heat.stacks.list()
                          if s.stack_status == 'CHECK_COMPLETE'}
            if stack_name in stack_dict.keys():
                break
            elif time.time() > timeout:
                raise AssertionError(
                    "Stack {0} is not in CHECK_COMPLETE state".format(
                        stack_name))
            else:
                time.sleep(1)
        self.assertIn(stack_name, stack_dict,
                      "Stack {0} is not in CHECK_COMPLETE state".format(
                          stack_name))

    def test_543341_ShowStackEventList(self):
        """ This test checks list events for a stack

            Steps:
             1. Create new stack
             2. Launch heat event-list stack_name
        """
        stack_name = 'stack_to_show_event_543341'
        template_content = common_functions.read_template(
            self.templates_dir, 'empty_heat_templ.yaml')
        stack_id = common_functions.create_stack(self.heat, stack_name,
                                                 template_content,
                                                 {'param': 'just text'})
        self.uid_list.append(stack_id)
        event_list = self.heat.events.list(stack_id)
        self.assertTrue(event_list, "NOK, event list is empty")
        resources = [event.resource_name for event in event_list]
        self.assertIn(stack_name, resources,
                      "Event list doesn't contain at least one event for {0}"
                      .format(stack_name))

    def test_543344_HeatStackTemplateShow(self):
        """ This test case checks representation of template of created stack.

            Steps:
                1. Create stack using template file empty_heat_templ.yaml.
                2. Check that template of created stack has correct
                 representation.
        """
        stack_name = 'empty_stack'
        timeout = 60
        parameter = "some_string"
        if common_functions.check_stack(stack_name, self.heat):
            uid = common_functions.get_stack_id(self.heat, stack_name)
            common_functions.delete_stack(self.heat, uid)
        template = common_functions.read_template(
            self.templates_dir, 'empty_heat_templ.yaml')
        uid = common_functions.create_stack(self.heat, stack_name,
                                            template, timeout=timeout,
                                            parameters={'param': parameter})
        self.uid_list.append(uid)
        self.assertTrue(common_functions.check_stack_status(stack_name,
                                                            self.heat,
                                                            'CREATE_COMPLETE'))
        stack_dict = {s.stack_name: s.id for s in self.heat.stacks.list()}
        stack_id = stack_dict[stack_name]
        stack_template = self.heat.stacks.template(stack_id)
        self.assertIsInstance(stack_template, dict)

    def test_543342_ShowInfoOfSpecifiedStackEvent(self):
        """ This test checks info about stack event

            Steps:
             1. Create new stack
             2. Launch heat event-list stack_name
             3. Launch heat event-show <NAME or ID> <RESOURCE> <EVENT>
                for specified event and check result
        """
        stack_name = 'stack_to_show_event_info_543342'
        template_content = common_functions.read_template(
            self.templates_dir, 'empty_heat_templ.yaml')
        stack_id = common_functions.create_stack(self.heat, stack_name,
                                                 template_content,
                                                 {'param': 123})
        self.uid_list.append(stack_id)
        stack_status = self.heat.stacks.get(stack_id).to_dict()['stack_status']
        even_list = self.heat.events.list(stack_id)
        self.assertTrue(even_list, "NOK, event list is empty")
        event_to_show = even_list[-1]
        resource_name, event_id = event_to_show.resource_name, event_to_show.id
        event_info = self.heat.events.get(stack_id, resource_name, event_id)
        self.assertEqual(event_info.resource_name, stack_name,
                         "Expected resource name: {0}, actual: {1}"
                         .format(event_info.resource_name, stack_id))
        self.assertEqual(event_info.resource_status, stack_status,
                         "Expected resource status: {0}, actual: {1}"
                         .format(event_info.resource_status, stack_status))
        common_functions.delete_stack(self.heat, stack_id)

    def test_543345_HeatCreateStackAWS(self):
        """ This test creates stack using AWS format template
            Steps:
             1. Connect to Neutron and get ID of internal_network
             2. Get ID of external_network
             3. Get ID of internal_subnet of internal_network
             4. Find IP for internal_subnet
             5. Create stack
             6. Delete stack

        https://mirantis.testrail.com/index.php?/cases/view/543345
        [Alexander Koryagin]
        """
        # Prepare new name. Like: 'Test_1449484927'
        new_stack_name = 'Test_{0}'.format(str(time.time())[0:10:])

        # Get networks from Neutron
        networks = self.neutron.list_networks()

        # Check if Neutron has more then 1 network. We need intern and extern.
        if len(networks['networks']) < 2:
            raise AssertionError("ERROR: Need to have at least 2 networks")

        # - 1,2,3 -
        # Get IDs of networks
        network_1_id = networks['networks'][1]['id']
        network_1_subnet = networks['networks'][1]['subnets'][0]
        network_2_id = networks['networks'][0]['id']

        # - 4 -
        # Get list of occupied IPs in "network_1_id"
        neutron_list_ports = self.neutron.list_ports()['ports']
        occupied_ips = [x['fixed_ips'][0]['ip_address']
                        for x in neutron_list_ports
                        if network_1_subnet in x['fixed_ips'][0]['subnet_id']]

        # Cut last part of IPs: '192.168.111.3 --> 192.168.111._'
        ips_without_last_part = [".".join(x.split('.')[0:-1]) + '.'
                                 for x in occupied_ips]

        # Get unique IP without last part: '192.168.111._'
        seen = set()
        seen_add = seen.add
        ip_no_last_part = [x for x in ips_without_last_part
                           if not (x in seen or seen_add(x))]
        ip_no_last_part = ip_no_last_part[0]

        # Generate new IP and check that it is free
        internal_subnet_ip = ip_no_last_part + str(randint(100, 240))
        while internal_subnet_ip in occupied_ips:
            internal_subnet_ip = ip_no_last_part + str(randint(100, 240))

        # - 5 -
        # Prepare parameters
        parameters = {'internal_network': network_1_id,
                      'internal_subnet': network_1_subnet,
                      'internal_subnet_ip': internal_subnet_ip,
                      'external_network': network_2_id}

        # Read template
        template = common_functions.read_template(
            self.templates_dir, 'Heat_template_AWL_543345.yaml')

        # Create stack
        uid = common_functions.create_stack(self.heat,
                                            new_stack_name,
                                            template,
                                            parameters)
        self.uid_list.append(uid)

    def test_543332_HeatStackPreview(self):
        """ This test case previews a stack.

            Steps:
             1. Execute stack preview.
             2. Check output result.
        """
        stack_name = 'empty__543332'
        parameter = 'some_param_string'
        parameters = {'OS::project_id': self.keystone.auth_tenant_id,
                      'OS::stack_id': 'None', 'OS::stack_name': stack_name,
                      'param': parameter}
        correct_data = {'description': 'Sample template',
                        'stack_name': stack_name,
                        'disable_rollback': True,
                        'template_description': 'Sample template',
                        'parameters': parameters}
        if common_functions.check_stack(stack_name, self.heat):
            uid = common_functions.get_stack_id(self.heat, stack_name)
            common_functions.delete_stack(self.heat, uid)
        template = common_functions.read_template(
            self.templates_dir, 'empty_heat_templ.yaml')
        stack_data = {'stack_name': stack_name, 'template': template,
                      'parameters': {'param': parameter}}
        output = self.heat.stacks.preview(**stack_data)
        preview_data = {'description': output.description,
                        'stack_name': output.stack_name,
                        'disable_rollback': output.disable_rollback,
                        'template_description': output.template_description,
                        'parameters': output.parameters}
        self.assertDictEqual(preview_data, correct_data)
        self.assertEqual(len(output.links), 1)
        self.assertEqual(len(output.links[0]), 2)
        self.assertNotEqual(output.links[0]['href'].find(stack_name), -1)
        self.assertEqual(output.links[0]['rel'], 'self')

    def test_543343_HeatStackTemplateValidate(self):
        """ This test case checks representation of template file.

            Steps:
                1. Check that selected template file has correct
                 representation.
        """
        template_content = common_functions.read_template(
            self.templates_dir, 'heat_create_nova_stack_template.yaml')
        template_data = {'template': template_content}
        result = self.heat.stacks.validate(**template_data)
        self.assertIsInstance(result, dict)

    def test_543340_StackResumeSuspend(self):
        """ Suspend and resume stack
            (with its resources for which that feature works)

            Steps:
             1. Create new stack
             2. Launch heat action-suspend stack_name. Check status
             3. Launch heat action-resume stack_name. Check status
        """

        # Create stack with resource
        stack_name = 'stack_to_suspend_resume_543340'
        template_content = common_functions.read_template(
            self.templates_dir, 'resource_group_template.yaml')
        stack_id = common_functions.create_stack(self.heat, stack_name,
                                                 template_content)
        self.uid_list.append(stack_id)

        # Suspend stack, check statuses of stack and its resources
        self.heat.actions.suspend(stack_id)
        timeout = time.time() + 60
        while True:
            status = self.heat.stacks.get(stack_id).to_dict()['stack_status']
            if status == 'SUSPEND_COMPLETE':
                break
            elif time.time() > timeout:
                raise AssertionError(
                    "Unable to find stack in 'SUSPEND_COMPLETE' state")
            else:
                time.sleep(1)
        res = self.heat.resources.list(stack_id)
        res_states = {r.resource_name: r.resource_status for r in res}
        for name, status in res_states.items():
            self.assertEqual(status, 'SUSPEND_COMPLETE',
                             "Resource '{0}' has '{1}' "
                             "status instead of 'SUSPEND_COMPLETE'"
                             .format(name, status))

        # Resume stack, check statuses of stack and its resources
        self.heat.actions.resume(stack_id)
        timeout = time.time() + 60
        while True:
            status = self.heat.stacks.get(stack_id).to_dict()['stack_status']
            if status == 'RESUME_COMPLETE':
                break
            elif time.time() > timeout:
                raise AssertionError(
                    "Unable to find stack in 'RESUME_COMPLETE' state")
            else:
                time.sleep(1)
        res = self.heat.resources.list(stack_id)
        res_states = {r.resource_name: r.resource_status for r in res}
        for name, status in res_states.items():
            self.assertEqual(status, 'RESUME_COMPLETE',
                             "Resource '{0}' has '{1}' "
                             "status instead of 'RESUME_COMPLETE'"
                             .format(name, status))

    def test_543351_HeatStackUpdateReplace(self):
        """ This test case checks change stack id after stack update.
            Steps:
             1. Create stack using template.
             2. Check id of created image.
             3. Update stack template: disk_format = 'ami',
                                       container_format = 'ami'
             4. Update stack.
             5. Check id of updated image.
        """
        stack_name = 'image_stack'
        template_name = 'cirros_image_tmpl.yaml'
        template_path = os.path.join(self.templates_dir, template_name)
        try:
            create_template = common_functions.read_template(
                self.templates_dir, template_name)
            sid = common_functions.create_stack(
                self.heat, stack_name, create_template)
            self.uid_list.append(sid)
            first_resource_id = common_functions.get_resource_id(
                self.heat, sid)
            format_change = {'disk_format': 'ami', 'container_format': 'ami'}
            common_functions.update_template_file(
                template_path, 'format', **format_change)
            update_template = common_functions.read_template(
                self.templates_dir, template_name)
            common_functions.update_stack(self.heat, sid, update_template)
            second_resource_id = common_functions.get_resource_id(
                self.heat, sid)
            self.assertNotEqual(first_resource_id, second_resource_id,
                                msg='Resource id should be changed'
                                    ' after modifying stack')
        finally:
            back_format_change = {'disk_format': 'qcow2',
                                  'container_format': 'bare'}
            common_functions.update_template_file(
                template_path, 'format', **back_format_change)

    def test_543336_HeatStackShow(self):
        """ This test case checks detailed stack's information.

            Steps:
             1. Create stack using template file empty_heat_templ.yaml
             2. Check that the stack is in the list of stacks
             3. Check that stack status is 'CREATE_COMPLETE'
             4. Check stack's information
             5. Delete stack
        """
        stack_name = 'empty__543336'
        parameter = 'some_param_string'
        timeout = 20
        if common_functions.check_stack(stack_name, self.heat):
            uid = common_functions.get_stack_id(self.heat, stack_name)
            common_functions.delete_stack(self.heat, uid)
        template = common_functions.read_template(
            self.templates_dir, 'empty_heat_templ.yaml')
        uid = common_functions.create_stack(self.heat, stack_name,
                                            template, timeout=timeout,
                                            parameters={'param': parameter})
        self.uid_list.append(uid)
        parameters = {'OS::project_id': self.keystone.auth_tenant_id,
                      'OS::stack_id': uid,
                      'OS::stack_name': stack_name,
                      'param': parameter}
        correct_data = {'description': 'Sample template',
                        'stack_name': stack_name,
                        'disable_rollback': True,
                        'template_description': 'Sample template',
                        'timeout_mins': timeout,
                        'stack_status': 'CREATE_COMPLETE',
                        'id': uid,
                        'stack_status_reason': 'Stack CREATE completed '
                                               'successfully',
                        'parameters': parameters}
        output = self.heat.stacks.get(uid)
        show_data = {'description': output.description,
                     'stack_name': output.stack_name,
                     'disable_rollback': output.disable_rollback,
                     'template_description': output.template_description,
                     'timeout_mins': output.timeout_mins,
                     'stack_status': output.stack_status,
                     'id': output.id,
                     'stack_status_reason': output.stack_status_reason,
                     'parameters': output.parameters}
        self.assertDictEqual(show_data, correct_data)
        self.assertEqual(len(output.links), 1)
        self.assertEqual(len(output.links[0]), 2)
        self.assertNotEqual(output.links[0]['href'].find(stack_name), -1)
        self.assertEqual(output.links[0]['rel'], 'self')<|MERGE_RESOLUTION|>--- conflicted
+++ resolved
@@ -152,13 +152,7 @@
         uid_of_new_stack = common_functions.create_stack(self.heat,
                                                          new_stack_name,
                                                          template_content)
-<<<<<<< HEAD
         self.uid_list.append(uid_of_new_stack)
-=======
-        # - 3 -
-        # Delete created stack
-        common_functions.delete_stack(self.heat, uid_of_new_stack)
->>>>>>> 82de78ce
 
     def test_543337_HeatStackUpdate(self):
         """ This test case checks stack-update action.
