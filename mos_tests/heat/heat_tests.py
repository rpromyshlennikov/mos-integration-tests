#    Copyright 2015 Mirantis, Inc.
#
#    Licensed under the Apache License, Version 2.0 (the "License"); you may
#    not use this file except in compliance with the License. You may obtain
#    a copy of the License at
#
#         http://www.apache.org/licenses/LICENSE-2.0
#
#    Unless required by applicable law or agreed to in writing, software
#    distributed under the License is distributed on an "AS IS" BASIS, WITHOUT
#    WARRANTIES OR CONDITIONS OF ANY KIND, either express or implied. See the
#    License for the specific language governing permissions and limitations
#    under the License.

import os
import re
import time
import unittest
from random import randint

from glanceclient.v2 import client as glance_client
from heatclient.v1.client import Client as heat_client
from keystoneclient.v2_0 import client as keystone_client
from neutronclient.v2_0 import client as neutron_client
from novaclient import client as nova_client

from mos_tests.functions import common as common_functions


class HeatIntegrationTests(unittest.TestCase):
    """ Basic automated tests for OpenStack Heat verification. """

    @classmethod
    def setUpClass(self):
        OS_AUTH_URL = os.environ.get('OS_AUTH_URL')
        OS_USERNAME = os.environ.get('OS_USERNAME')
        OS_PASSWORD = os.environ.get('OS_PASSWORD')
        OS_TENANT_NAME = os.environ.get('OS_TENANT_NAME')
        OS_PROJECT_NAME = os.environ.get('OS_PROJECT_NAME')

        self.keystone = keystone_client.Client(auth_url=OS_AUTH_URL,
                                               username=OS_USERNAME,
                                               password=OS_PASSWORD,
                                               tenat_name=OS_TENANT_NAME,
                                               project_name=OS_PROJECT_NAME)
        services = self.keystone.service_catalog
        heat_endpoint = services.url_for(service_type='orchestration',
                                         endpoint_type='internalURL')

        self.heat = heat_client(endpoint=heat_endpoint,
                                token=self.keystone.auth_token)

        # Get path on node to 'templates' dir
        self.templates_dir = os.path.join(
            os.path.dirname(os.path.abspath(__file__)),
            'templates')
        # Get path on node to 'images' dir
        self.images_dir = os.path.join(
            os.path.dirname(os.path.abspath(__file__)),
            'images')

        # Neutron connect
        self.neutron = neutron_client.Client(username=OS_USERNAME,
                                             password=OS_PASSWORD,
                                             tenant_name=OS_TENANT_NAME,
                                             auth_url=OS_AUTH_URL,
                                             insecure=True)

        # Nova connect
        OS_TOKEN = self.keystone.get_token(self.keystone.session)
        RAW_TOKEN = self.keystone.get_raw_token_from_identity_service(
            auth_url=OS_AUTH_URL,
            username=OS_USERNAME,
            password=OS_PASSWORD,
            tenant_name=OS_TENANT_NAME)
        OS_TENANT_ID = RAW_TOKEN['token']['tenant']['id']

        self.nova = nova_client.Client('2',
                                       auth_url=OS_AUTH_URL,
                                       username=OS_USERNAME,
                                       auth_token=OS_TOKEN,
                                       tenant_id=OS_TENANT_ID,
                                       insecure=True)

        # Glance connect
        glance_endpoint = services.url_for(service_type='image',
                                           endpoint_type='publicURL')
        self.glance = glance_client.Client(endpoint=glance_endpoint,
                                           token=OS_TOKEN,
                                           insecure=True)
        self.uid_list = []

    def tearDown(self):
        for stack_uid in self.uid_list:
            common_functions.delete_stack(self.heat, stack_uid)
        self.uid_list = []

    def test_543328_HeatResourceTypeList(self):
        """ This test case checks list of available Heat resources.

            Steps:
                1. Get list of Heat resources.
                2. Check count of resources.
                3. Check that list of resources contains required resources.
        """
        resource_types = [r.resource_type for r in
                          self.heat.resource_types.list()]
        self.assertEqual(len(resource_types), 96)

        required_resources = ["OS::Nova::Server", "AWS::EC2::Instance",
                              "DockerInc::Docker::Container",
                              "AWS::S3::Bucket"]

        for resource in required_resources:
            self.assertIn(resource, resource_types,
                          "Resource {0} not found!".format(resource))

    def test_543347_HeatCreateStack(self):
        """ This test performs creation of a new stack with
            a help of Heat. And then delete it.

            Steps:
                1. Read template from URL
                2. Create new stack.
                    + Check that stack became from
                      'CREATE_IN_PROGRESS' --> 'CREATE_COMPLETE'
                3. Delete created stack
                    + Check that stack became from
                      'DELETE_IN_PROGRESS' --> 'DELETE_COMPLETE'
        https://mirantis.testrail.com/index.php?/cases/view/543347
        """
        # Be sure that this template file will be put on
        # controller during test preparation

        # File with template for stack creation
        file_name = './mos_tests/heat/templates/empty_heat_template_v2.yaml'
        # Like: 'Test_1449484927'
        new_stack_name = 'Test_{0}'.format(str(time.time())[0:10:])

        # - 1 -
        # Read Heat stack-create template from file
        try:
            with open(file_name, 'r') as template:
                template_content = template.read()
        except IOError:
            raise Exception("ERROR: can not find template-file [{0}]"
                            "on controller or read data".format(file_name))

        # - 2 -
        # Create new stack
        uid_of_new_stack = common_functions.create_stack(self.heat,
                                                         new_stack_name,
                                                         template_content)
        self.uid_list.append(uid_of_new_stack)

    def test_543337_HeatStackUpdate(self):
        """ This test case checks stack-update action.
            Steps:
            1. Create stack using template file empty_heat_templ.yaml
            2. Update stack parameter
        """
        stack_name = 'empty_543337'
        template_content = common_functions.read_template(
            self.templates_dir, 'empty_heat_templ.yaml')
        stack_id = common_functions.create_stack(self.heat, stack_name,
                                                 template_content,
                                                 {'param': 'string'})
        self.uid_list.append(stack_id)
        d_updated = {'stack_name': stack_name, 'template': template_content,
                     'parameters': {'param': 'string2'}}
        self.heat.stacks.update(stack_id, **d_updated)
        timeout = time.time() + 10
        while True:
            stack_dict_upd = {s.stack_name: s.id for s in
                              self.heat.stacks.list()
                              if s.stack_status == 'UPDATE_COMPLETE'}
            if stack_name in stack_dict_upd.keys():
                break
            elif time.time() > timeout:
                raise AssertionError("Unable to find stack 'empty' in "
                                     "'UPDATE_COMPLETE' state")
            else:
                time.sleep(1)

    def test_543329_HeatResourceTypeShow(self):
        """ This test case checks representation of all Heat resources.

            Steps:
                1. Get list of Heat resources.
                2. Check that all types of resources have correct \
                    representation.
        """
        resource_types = [r.resource_type for r in
                          self.heat.resource_types.list()]

        for resource in resource_types:
            resource_schema = self.heat.resource_types.get(resource)
            msg = "Schema of resource {0} is incorrect!"
            self.assertIsInstance(resource_schema, dict, msg.format(resource))

    def test_543330_HeatResourceTypeTemplate(self):
        """ This test case checks representation of templates for all Heat
            resources.

            Steps:
                1. Get list of Heat resources.
                2. Check that templates for all resources have correct
                    representation.
        """
        resource_types = [r.resource_type for r in
                          self.heat.resource_types.list()]

        for resource in resource_types:
            schema = self.heat.resource_types.generate_template(resource)
            msg = "Schema of resource template {0} is incorrect!"
            self.assertIsInstance(schema, dict, msg.format(resource))

    def test_543335_HeatStackDelete(self):
        """ This test case checks deletion of stack.

            Steps:
                1. Create stack using template file empty_heat_templ.yaml.
                2. Check that the stack is in the list of stacks
                3. Delete the stack.
                4. Check that the stack is absent in the list of stacks
        """
        stack_name = 'empty_543335'
        timeout = 20
        parameter = 'some_param_string'
        if common_functions.check_stack(stack_name, self.heat):
            uid = common_functions.get_stack_id(self.heat, stack_name)
            common_functions.delete_stack(self.heat, uid)
        template = common_functions.read_template(
            self.templates_dir, 'empty_heat_templ.yaml')
        uid = common_functions.create_stack(self.heat, stack_name,
                                            template, timeout=timeout,
                                            parameters={'param': parameter})
        self.assertTrue(common_functions.check_stack_status(stack_name,
                                                            self.heat,
                                                            'CREATE_COMPLETE',
                                                            timeout))
        common_functions.delete_stack(self.heat, uid)
        stacks = [s.stack_name for s in self.heat.stacks.list()]
        self.assertNotIn(stack_name, stacks)

    def test_543333_HeatStackCreateWithTemplate(self):
        """ This test case checks creation of stack.

            Steps:
             1. Create stack using template file empty_heat_templ.yaml.
             2. Check that the stack is in the list of stacks
             3. Check that stack status is 'CREATE_COMPLETE'
             4. Delete stack
        """
        stack_name = 'empty__543333'
        parameter = 'some_param_string'
        timeout = 20
        if common_functions.check_stack(stack_name, self.heat):
            uid = common_functions.get_stack_id(self.heat, stack_name)
            common_functions.delete_stack(self.heat, uid)
        template = common_functions.read_template(
            self.templates_dir, 'empty_heat_templ.yaml')
        uid = common_functions.create_stack(self.heat, stack_name,
                                            template, timeout=timeout,
                                            parameters={'param': parameter})
        self.uid_list.append(uid)
        stacks_id = [s.id for s in self.heat.stacks.list()]
        self.assertIn(uid, stacks_id)
        self.assertTrue(common_functions.check_stack_status(stack_name,
                                                            self.heat,
                                                            'CREATE_COMPLETE',
                                                            timeout))

    def test_543334_HeatStackCreateWithURL(self):
        """ This test case checks creation of stack using template URL.

            Steps:
             1. Create stack using template URL.
             2. Check that the stack is in the list of stacks
             3. Check that stack status is 'CREATE_COMPLETE'
             4. Delete stack
        """
        stack_name = 'empty__543334'
        template_url = 'https://raw.githubusercontent.com/tkuterina/' \
                       'mos-integration-tests/master/mos_tests/heat/' \
                       'templates/empty_heat_templ.yaml'
        timeout = 20
        if common_functions.check_stack(stack_name, self.heat):
            uid = common_functions.get_stack_id(self.heat, stack_name)
            common_functions.delete_stack(self.heat, uid)
        stack_data = {'stack_name': stack_name, 'template_url': template_url,
                      'parameters': {'param': 'some_param_string'},
                      'timeout_mins': timeout}
        output = self.heat.stacks.create(**stack_data)
        stack_id = output['stack']['id']
        self.uid_list.append(stack_id)
        stacks_id = [s.id for s in self.heat.stacks.list()]
        self.assertIn(stack_id, stacks_id)
        self.assertTrue(common_functions.check_stack_status(stack_name,
                                                            self.heat,
                                                            'CREATE_COMPLETE',
                                                            timeout))

    def test_543339_CheckStackResourcesStatuses(self):
        """ This test case checks that stack resources are in expected states

            Steps:
             1. Create new stack
             2. Launch heat action-check stack_name
             3. Launch heat stack-list and check 'CHECK_COMPLETE' status
        """
        stack_name = 'stack_to_check_543339'
        template_content = common_functions.read_template(
            self.templates_dir, 'empty_heat_templ.yaml')
        stack_id = common_functions.create_stack(self.heat, stack_name,
                                                 template_content,
                                                 {'param': 'just text'})
        self.uid_list.append(stack_id)
        self.heat.actions.check(stack_id)
        timeout = time.time() + 10
        while True:
            stack_dict = {s.stack_name: s.id for s in self.heat.stacks.list()
                          if s.stack_status == 'CHECK_COMPLETE'}
            if stack_name in stack_dict.keys():
                break
            elif time.time() > timeout:
                raise AssertionError(
                    "Stack {0} is not in CHECK_COMPLETE state".format(
                        stack_name))
            else:
                time.sleep(1)
        self.assertIn(stack_name, stack_dict,
                      "Stack {0} is not in CHECK_COMPLETE state".format(
                          stack_name))

    def test_543341_ShowStackEventList(self):
        """ This test checks list events for a stack

            Steps:
             1. Create new stack
             2. Launch heat event-list stack_name
        """
        stack_name = 'stack_to_show_event_543341'
        template_content = common_functions.read_template(
            self.templates_dir, 'empty_heat_templ.yaml')
        stack_id = common_functions.create_stack(self.heat, stack_name,
                                                 template_content,
                                                 {'param': 'just text'})
        self.uid_list.append(stack_id)
        event_list = self.heat.events.list(stack_id)
        self.assertTrue(event_list, "NOK, event list is empty")
        resources = [event.resource_name for event in event_list]
        self.assertIn(stack_name, resources,
                      "Event list doesn't contain at least one event for {0}"
                      .format(stack_name))

    def test_543344_HeatStackTemplateShow(self):
        """ This test case checks representation of template of created stack.

            Steps:
                1. Create stack using template file empty_heat_templ.yaml.
                2. Check that template of created stack has correct
                    representation.
        """
        stack_name = 'empty_stack'
        timeout = 60
        parameter = "some_string"
        if common_functions.check_stack(stack_name, self.heat):
            uid = common_functions.get_stack_id(self.heat, stack_name)
            common_functions.delete_stack(self.heat, uid)
        template = common_functions.read_template(
            self.templates_dir, 'empty_heat_templ.yaml')
        uid = common_functions.create_stack(self.heat, stack_name,
                                            template, timeout=timeout,
                                            parameters={'param': parameter})
        self.uid_list.append(uid)
        self.assertTrue(common_functions.check_stack_status(stack_name,
                                                            self.heat,
                                                            'CREATE_COMPLETE'))
        stack_dict = {s.stack_name: s.id for s in self.heat.stacks.list()}
        stack_id = stack_dict[stack_name]
        stack_template = self.heat.stacks.template(stack_id)
        self.assertIsInstance(stack_template, dict)

    def test_543342_ShowInfoOfSpecifiedStackEvent(self):
        """ This test checks info about stack event

            Steps:
             1. Create new stack
             2. Launch heat event-list stack_name
             3. Launch heat event-show <NAME or ID> <RESOURCE> <EVENT>
                for specified event and check result
        """
        stack_name = 'stack_to_show_event_info_543342'
        template_content = common_functions.read_template(
            self.templates_dir, 'empty_heat_templ.yaml')
        stack_id = common_functions.create_stack(self.heat, stack_name,
                                                 template_content,
                                                 {'param': 123})
        self.uid_list.append(stack_id)
        stack_status = self.heat.stacks.get(stack_id).to_dict()['stack_status']
        even_list = self.heat.events.list(stack_id)
        self.assertTrue(even_list, "NOK, event list is empty")
        event_to_show = even_list[-1]
        resource_name, event_id = event_to_show.resource_name, event_to_show.id
        event_info = self.heat.events.get(stack_id, resource_name, event_id)
        self.assertEqual(event_info.resource_name, stack_name,
                         "Expected resource name: {0}, actual: {1}"
                         .format(event_info.resource_name, stack_id))
        self.assertEqual(event_info.resource_status, stack_status,
                         "Expected resource status: {0}, actual: {1}"
                         .format(event_info.resource_status, stack_status))
        common_functions.delete_stack(self.heat, stack_id)

    def test_543345_HeatCreateStackAWS(self):
        """ This test creates stack using AWS format template
            Steps:
             1. Connect to Neutron and get ID of internal_network
             2. Get ID of external_network
             3. Get ID of internal_subnet of internal_network
             4. Find IP for internal_subnet
             5. Create stack
             6. Delete stack
        https://mirantis.testrail.com/index.php?/cases/view/543345
        """
        # Prepare new name. Like: 'Test_1449484927'
        new_stack_name = 'Test_{0}'.format(str(time.time())[0:10:])

        # Get networks from Neutron
        networks = self.neutron.list_networks()

        # Check if Neutron has more then 1 network. We need intern and extern.
        if len(networks['networks']) < 2:
            raise AssertionError("ERROR: Need to have at least 2 networks")

        # - 1,2,3 -
        # Get IDs of networks
        network_1_id = networks['networks'][1]['id']
        network_1_subnet = networks['networks'][1]['subnets'][0]
        network_2_id = networks['networks'][0]['id']

        # - 4 -
        # Get list of occupied IPs in "network_1_id"
        neutron_list_ports = self.neutron.list_ports()['ports']
        occupied_ips = [x['fixed_ips'][0]['ip_address']
                        for x in neutron_list_ports
                        if network_1_subnet in x['fixed_ips'][0]['subnet_id']]

        # Cut last part of IPs: '192.168.111.3 --> 192.168.111._'
        ips_without_last_part = [".".join(x.split('.')[0:-1]) + '.'
                                 for x in occupied_ips]

        # Get unique IP without last part: '192.168.111._'
        seen = set()
        seen_add = seen.add
        ip_no_last_part = [x for x in ips_without_last_part
                           if not (x in seen or seen_add(x))]
        ip_no_last_part = ip_no_last_part[0]

        # Generate new IP and check that it is free
        internal_subnet_ip = ip_no_last_part + str(randint(100, 240))
        while internal_subnet_ip in occupied_ips:
            internal_subnet_ip = ip_no_last_part + str(randint(100, 240))

        # - 5 -
        # Prepare parameters
        parameters = {'internal_network': network_1_id,
                      'internal_subnet': network_1_subnet,
                      'internal_subnet_ip': internal_subnet_ip,
                      'external_network': network_2_id}

        # Read template
        template = common_functions.read_template(
            self.templates_dir, 'Heat_template_AWL_543345.yaml')

        # Create stack
        uid = common_functions.create_stack(self.heat,
                                            new_stack_name,
                                            template,
                                            parameters)
        self.uid_list.append(uid)

    def test_543332_HeatStackPreview(self):
        """ This test case previews a stack.

            Steps:
             1. Execute stack preview.
             2. Check output result.
        """
        stack_name = 'empty__543332'
        parameter = 'some_param_string'
        parameters = {'OS::project_id': self.keystone.auth_tenant_id,
                      'OS::stack_id': 'None', 'OS::stack_name': stack_name,
                      'param': parameter}
        correct_data = {'description': 'Sample template',
                        'stack_name': stack_name,
                        'disable_rollback': True,
                        'template_description': 'Sample template',
                        'parameters': parameters}
        if common_functions.check_stack(stack_name, self.heat):
            uid = common_functions.get_stack_id(self.heat, stack_name)
            common_functions.delete_stack(self.heat, uid)
        template = common_functions.read_template(
            self.templates_dir, 'empty_heat_templ.yaml')
        stack_data = {'stack_name': stack_name, 'template': template,
                      'parameters': {'param': parameter}}
        output = self.heat.stacks.preview(**stack_data)
        preview_data = {'description': output.description,
                        'stack_name': output.stack_name,
                        'disable_rollback': output.disable_rollback,
                        'template_description': output.template_description,
                        'parameters': output.parameters}
        self.assertDictEqual(preview_data, correct_data)
        self.assertEqual(len(output.links), 1)
        self.assertEqual(len(output.links[0]), 2)
        self.assertNotEqual(output.links[0]['href'].find(stack_name), -1)
        self.assertEqual(output.links[0]['rel'], 'self')

    def test_543343_HeatStackTemplateValidate(self):
        """ This test case checks representation of template file.

            Steps:
                1. Check that selected template file has correct
                    representation.
        """
        template_content = common_functions.read_template(
            self.templates_dir, 'heat_create_nova_stack_template.yaml')
        template_data = {'template': template_content}
        result = self.heat.stacks.validate(**template_data)
        self.assertIsInstance(result, dict)

    def test_543340_StackResumeSuspend(self):
        """ Suspend and resume stack
            (with its resources for which that feature works)

            Steps:
             1. Create new stack
             2. Launch heat action-suspend stack_name. Check status
             3. Launch heat action-resume stack_name. Check status
        """

        # Create stack with resource
        stack_name = 'stack_to_suspend_resume_543340'
        template_content = common_functions.read_template(
            self.templates_dir, 'resource_group_template.yaml')
        stack_id = common_functions.create_stack(self.heat, stack_name,
                                                 template_content)
        self.uid_list.append(stack_id)

        # Suspend stack, check statuses of stack and its resources
        self.heat.actions.suspend(stack_id)
        timeout = time.time() + 60
        while True:
            status = self.heat.stacks.get(stack_id).to_dict()['stack_status']
            if status == 'SUSPEND_COMPLETE':
                break
            elif time.time() > timeout:
                raise AssertionError(
                    "Unable to find stack in 'SUSPEND_COMPLETE' state")
            else:
                time.sleep(1)
        res = self.heat.resources.list(stack_id)
        res_states = {r.resource_name: r.resource_status for r in res}
        for name, status in res_states.items():
            self.assertEqual(status, 'SUSPEND_COMPLETE',
                             "Resource '{0}' has '{1}' "
                             "status instead of 'SUSPEND_COMPLETE'"
                             .format(name, status))

        # Resume stack, check statuses of stack and its resources
        self.heat.actions.resume(stack_id)
        timeout = time.time() + 60
        while True:
            status = self.heat.stacks.get(stack_id).to_dict()['stack_status']
            if status == 'RESUME_COMPLETE':
                break
            elif time.time() > timeout:
                raise AssertionError(
                    "Unable to find stack in 'RESUME_COMPLETE' state")
            else:
                time.sleep(1)
        res = self.heat.resources.list(stack_id)
        res_states = {r.resource_name: r.resource_status for r in res}
        for name, status in res_states.items():
            self.assertEqual(status, 'RESUME_COMPLETE',
                             "Resource '{0}' has '{1}' "
                             "status instead of 'RESUME_COMPLETE'"
                             .format(name, status))

    def test_543351_HeatStackUpdateReplace(self):
        """ This test case checks change stack id after stack update.

            Steps:
                1. Create stack using template.
                2. Check id of created image.
                3. Update stack template:
                    disk_format = 'ami',
                    container_format = 'ami'
                4. Update stack.
                5. Check id of updated image.
        """
        stack_name = 'image_stack'
        template_name = 'cirros_image_tmpl.yaml'
        template_path = os.path.join(self.templates_dir, template_name)
        try:
            create_template = common_functions.read_template(
                self.templates_dir, template_name)
            sid = common_functions.create_stack(
                self.heat, stack_name, create_template)
            self.uid_list.append(sid)
            first_resource_id = common_functions.get_resource_id(
                self.heat, sid)
            format_change = {'disk_format': 'ami', 'container_format': 'ami'}
            common_functions.update_template_file(
                template_path, 'format', **format_change)
            update_template = common_functions.read_template(
                self.templates_dir, template_name)
            common_functions.update_stack(self.heat, sid, update_template)
            second_resource_id = common_functions.get_resource_id(
                self.heat, sid)
            self.assertNotEqual(first_resource_id, second_resource_id,
                                msg='Resource id should be changed'
                                    ' after modifying stack')
        finally:
            back_format_change = {'disk_format': 'qcow2',
                                  'container_format': 'bare'}
            common_functions.update_template_file(
                template_path, 'format', **back_format_change)

    def test_543352_HeatStackUpdateInPlace(self):
        """ This test case checks stack id doesn't change after stack update.

            Steps:
                1. Create stack using template nova_server.yaml.
                2. Check id of created image.
                3. Update stack template: flavor = 'm1.small'
                4. Update stack.
                5. Check id of updated image.
        """
        stack_name = 'vm_stack'
        template_name = 'nova_server.yaml'
        template_path = os.path.join(self.templates_dir, template_name)
        try:
            networks = self.neutron.list_networks()
            if len(networks['networks']) < 2:
                raise AssertionError("ERROR: Need to have at least 2 networks")
            internal_network_id = networks['networks'][1]['id']
            create_template = common_functions.read_template(
                self.templates_dir, template_name)
            parameters = {'network': internal_network_id}
            sid = common_functions.create_stack(self.heat, stack_name,
                                                create_template, parameters)
            first_resource_id = common_functions.get_specific_resource_id(
                self.heat, sid, 'vm')
            flavor_change = {'flavor': 'm1.small'}
            common_functions.update_template_file(template_path, 'flavor',
                                                  **flavor_change)
            update_template = common_functions.read_template(
                self.templates_dir, template_name)
            common_functions.update_stack(self.heat, sid, update_template,
                                          parameters)
            second_resource_id = common_functions.get_specific_resource_id(
                self.heat, sid, 'vm')
            self.assertEqual(first_resource_id, second_resource_id,
                                msg='Resource id should not be changed'
                                    ' after modifying stack')
        finally:
            common_functions.delete_stack(self.heat, sid)
            back_flavor_change = {'flavor': 'm1.tiny'}
            common_functions.update_template_file(template_path, 'flavor',
                                                  **back_flavor_change)

    def test_543336_HeatStackShow(self):
        """ This test case checks detailed stack's information.

            Steps:
             1. Create stack using template file empty_heat_templ.yaml
             2. Check that the stack is in the list of stacks
             3. Check that stack status is 'CREATE_COMPLETE'
             4. Check stack's information
             5. Delete stack
        """
        stack_name = 'empty__543336'
        parameter = 'some_param_string'
        timeout = 20
        if common_functions.check_stack(stack_name, self.heat):
            uid = common_functions.get_stack_id(self.heat, stack_name)
            common_functions.delete_stack(self.heat, uid)
        template = common_functions.read_template(
            self.templates_dir, 'empty_heat_templ.yaml')
        uid = common_functions.create_stack(self.heat, stack_name,
                                            template, timeout=timeout,
                                            parameters={'param': parameter})
        self.uid_list.append(uid)
        parameters = {'OS::project_id': self.keystone.auth_tenant_id,
                      'OS::stack_id': uid,
                      'OS::stack_name': stack_name,
                      'param': parameter}
        correct_data = {'description': 'Sample template',
                        'stack_name': stack_name,
                        'disable_rollback': True,
                        'template_description': 'Sample template',
                        'timeout_mins': timeout,
                        'stack_status': 'CREATE_COMPLETE',
                        'id': uid,
                        'stack_status_reason': 'Stack CREATE completed '
                                               'successfully',
                        'parameters': parameters}
        output = self.heat.stacks.get(uid)
        show_data = {'description': output.description,
                     'stack_name': output.stack_name,
                     'disable_rollback': output.disable_rollback,
                     'template_description': output.template_description,
                     'timeout_mins': output.timeout_mins,
                     'stack_status': output.stack_status,
                     'id': output.id,
                     'stack_status_reason': output.stack_status_reason,
                     'parameters': output.parameters}
        self.assertDictEqual(show_data, correct_data)
        self.assertEqual(len(output.links), 1)
        self.assertEqual(len(output.links[0]), 2)
        self.assertNotEqual(output.links[0]['href'].find(stack_name), -1)
        self.assertEqual(output.links[0]['rel'], 'self')

    def test_543338_StackCancelUpdate(self):
        """ This test check the possibility to cancel update

            Steps:
                1. Create new stack
                2. Launch heat action-suspend stack_name
                3. Launch heat stack-update stack_name
                4. Launch heat stack-cancel-update stack_name while update
                    operation is in progress
                5. Check state of stack after cancel update
        """

        # network ID, image ID, InstanceType
        networks = self.neutron.list_networks()['networks']
        internal_net = [net['id'] for net in networks
                        if not net['router:external']][0]
        image_id = self.nova.images.list()[0].id
        instance_type = 'm1.tiny'

        # Stack creation
        stack_name = 'stack_to_cancel_update_543338'
        template_content = common_functions.read_template(
            self.templates_dir, 'heat_create_neutron_stack_template.yaml')
        initial_params = {'network': internal_net, 'ImageId': image_id,
                          'InstanceType': instance_type}
        stack_id = common_functions.create_stack(
            self.heat, stack_name, template_content, initial_params)
        self.uid_list.append(stack_id)

        # Stack update (from m1.tiny to m1.small)
        upd_params = {'network': internal_net, 'ImageId': image_id,
                      'InstanceType': 'm1.small'}
        d_updated = {'stack_name': stack_name, 'template': template_content,
                     'parameters': upd_params}
        self.heat.stacks.update(stack_id, **d_updated)

        # Perform cancel-update operation
        # when stack status is 'UPDATE_IN_PROGRESS'
        timeout = time.time() + 60
        while True:
            status = self.heat.stacks.get(stack_id).to_dict()['stack_status']
            if status == 'UPDATE_IN_PROGRESS':
                self.heat.actions.cancel_update(stack_id)
                break
            elif time.time() > timeout:
                raise AttributeError(
                    "Unable to find stack in 'UPDATE_IN_PROGRESS' state. "
                    "Status '{0}' doesn't allow to perform cancel-update"
                    .format(status))
            else:
                time.sleep(1)

        # Wait for rollback competed and check
        self.assertTrue(common_functions.check_stack_status
                        (stack_name, self.heat, "ROLLBACK_COMPLETE", 120))

<<<<<<< HEAD
    def test_543348_HeatCreateStackWaitCondition(self):
        """ This test creates stack with WaitCondition resources

            Steps:
                1. Download Cirros image
                2. Create image with Glance and check that it is 'Active'
                3. Create new key-pair with Nova
                4. Find ID of internal network with Neutron
                5. Create stack with WaitCondition and check that it was
                   created successfully
                6. CleanUp
        https://mirantis.testrail.com/index.php?/cases/view/543348
        """
        file_name = 'cirros-0.3.4-x86_64-disk.img.txt'
        image_name = '543348_Cirros-image' + '_' + str(randint(100, 10000))

        # Prepare full path to image file. Return e.g.:
        # Like: /root/mos_tests/heat/images/cirros-0.3.4-x86_64-disk.img.txt
        image_link_location = os.path.join(self.images_dir, file_name)

        # Download image on node. Like: /tmp/cirros-0.3.4-x86_64-disk.img
        image_path = common_functions.download_image(image_link_location)

        # Create image in Glance
        image = self.glance.images.create(name=image_name,
                                          os_distro='Cirros',
                                          disk_format='qcow2',
                                          visibility='public',
                                          container_format='bare')
        # Check that status is 'queued'
        if image.status != 'queued':
            raise AssertionError("ERROR: Image status after creation is:"
                                 "[{0}]. "
                                 "Expected [queued]".format(image.status))

        # Put image-file in created Image
        with open(image_path, 'rb') as image_content:
            self.glance.images.upload(image.id, image_content)

        # Check that status of image is 'active'
        self.assertEqual(
            self.glance.images.get(image.id)['status'],
            'active',
            'After creation in Glance image status is [{0}]. '
            'Expected is [active]'
                .format(self.glance.images.get(image.id)['status']))

        # Create new keypair
        keypair = self.nova.keypairs.create(name=image_name)

        # Get list of networks
        networks = self.neutron.list_networks()

        # Find network ID if network name contains 'inter'
        int_network_id = [x['id'] for x in networks['networks']
                          if 'intern' in x['name']]

        # If can't find 'inter' in networks -> get ID of any network
        if not int_network_id:
            int_network_id = networks['networks'][-1]['id']
        else:
            int_network_id = int_network_id[0]

        # Create stack with Heat
        template = common_functions.read_template(
            self.templates_dir,
            'Heat_WaitCondition_543348.yaml')

        uid = common_functions.create_stack(self.heat,
                                            'Wait_Condition_Stack_543348',
                                            template,
                                            {'key_name': image_name,
                                             'image': image_name,
                                             'flavor': 'm1.small',
                                             'timeout': 600,  # 10 min
                                             'int_network_id': int_network_id},
                                            20)
        # CLEANUP
        # Delete stack with tearDown:
        self.uid_list.append(uid)
        # Delete image:
        self.glance.images.delete(image.id)
        # Delete keypair:
        keypair.delete()

    def test_543349_HeatCreateStackNeutronResources(self):
        """ This test creates stack with Neutron resources

            Steps:
                1. Download Cirros image
                2. Create image with Glance and check that it is 'Active'
                3. Create new key-pair with Nova
                4. Find ID of internal network with Neutron
                5. Find ID of internal sub network with Neutron
                6. Find ID of public network with Neutron
                7. Create stack with Neutron resources and check that it was
                created successfully
                8. CleanUp
        https://mirantis.testrail.com/index.php?/cases/view/543349
        """
        file_name = 'cirros-0.3.4-x86_64-disk.img.txt'
        image_name = '543349_Cirros-image' + '_' + str(randint(100, 10000))

        # Prepare full path to image file. Return e.g.:
        # Like: /root/mos_tests/heat/images/cirros-0.3.4-x86_64-disk.img.txt
        image_link_location = os.path.join(self.images_dir, file_name)

        # Download image on node. Like: /tmp/cirros-0.3.4-x86_64-disk.img
        image_path = common_functions.download_image(image_link_location)

        # Create image in Glance
        image = self.glance.images.create(name=image_name,
                                          os_distro='Cirros',
                                          disk_format='qcow2',
                                          visibility='public',
                                          container_format='bare')
        # Check that status is 'queued'
        if image.status != 'queued':
            raise AssertionError("ERROR: Image status after creation is:"
                                 "[{0}]. "
                                 "Expected [queued]".format(image.status))

        # Put image-file in created Image
        with open(image_path, 'rb') as image_content:
            self.glance.images.upload(image.id, image_content)

        # Check that status of image is 'active'
        self.assertEqual(
            self.glance.images.get(image.id)['status'],
            'active',
            'After creation in Glance image status is [{0}]. '
            'Expected is [active]'
                .format(self.glance.images.get(image.id)['status']))

        # Create new keypair
        keypair = self.nova.keypairs.create(name=image_name)

        # Get list of networks
        networks = self.neutron.list_networks()

        # Check if Neutron has more then 1 network. We need intern and extern.
        if len(networks['networks']) < 2:
            raise AssertionError("ERROR: Need to have at least 2 networks")

        # Find internal network ID if network name contains 'inter'
        int_network_id = [x['id'] for x in networks['networks']
                          if 'intern' in x['name'] and
                          x['status'] == 'ACTIVE']
        # If can't find 'inter' in networks -> get ID of last network
        if not int_network_id:
            int_network_id = networks['networks'][-1]['id']
        else:
            int_network_id = int_network_id[0]

        # Find private subnet ID
        int_sub_network_id = [x['subnets'][0] for x in networks['networks']
                              if int_network_id in x['id'] and
                              x['status'] == 'ACTIVE']
        int_sub_network_id = int_sub_network_id[0]

        # Find public network ID
        pub_network_id = [x['id'] for x in networks['networks']
                          if 'float' in x['name'] and
                          x['status'] == 'ACTIVE']
        # If can't find 'float' in networks -> get ID of 0 network
        if not int_network_id:
            pub_network_id = networks['networks'][0]['id']
        else:
            pub_network_id = pub_network_id[0]

        # Create stack with Heat
        template = common_functions.read_template(
            self.templates_dir,
            'Heat_Neutron_resources_543349.yaml')

        uid = common_functions.create_stack(self.heat,
                                            'Heat_Neutron_resources_543349',
                                            template,
                                            {'key_name': image_name,
                                             'image': image_name,
                                             'flavor': 'm1.small',
                                             'public_net_id': pub_network_id,
                                             'private_net_id': int_network_id,
                                             'private_subnet_id':
                                                 int_sub_network_id},
                                            15)
        # CLEANUP
        # Delete stack with tearDown:
        self.uid_list.append(uid)
        # Delete image:
        self.glance.images.delete(image.id)
        # Delete keypair:
        keypair.delete()

    def test_543350_HeatCreateStackNovaResources(self):
        """ This test creates stack with Nova resources

            Steps:
                1. Download Cirros image
                2. Create image with Glance and check that it is 'Active'
                3. Create new key-pair with Nova
                4. Find network ID
                5. Prepare template and reference template
                6. Create stack
                7. CleanUp
        https://mirantis.testrail.com/index.php?/cases/view/543350
        """
        file_name = 'cirros-0.3.4-x86_64-disk.img.txt'
        image_name = '543350_Cirros-image' + '_' + str(randint(100, 10000))

        # Prepare full path to image file. Return e.g.:
        # Like: /root/mos_tests/heat/images/cirros-0.3.4-x86_64-disk.img.txt
        image_link_location = os.path.join(self.images_dir, file_name)

        # Download image on node. Like: /tmp/cirros-0.3.4-x86_64-disk.img
        image_path = common_functions.download_image(image_link_location)

        # Create image in Glance
        image = self.glance.images.create(name=image_name,
                                          os_distro='Cirros',
                                          disk_format='qcow2',
                                          visibility='public',
                                          container_format='bare')
        # Check that status is 'queued'
        if image.status != 'queued':
            raise AssertionError("ERROR: Image status after creation is:"
                                 "[{0}]. "
                                 "Expected [queued]".format(image.status))

        # Put image-file in created Image
        with open(image_path, 'rb') as image_content:
            self.glance.images.upload(image.id, image_content)

        # Check that status of image is 'active'
        self.assertEqual(
            self.glance.images.get(image.id)['status'],
            'active',
            'After creation in Glance image status is [{0}]. '
            'Expected is [active]'
                .format(self.glance.images.get(image.id)['status']))

        # Create new keypair
        keypair = self.nova.keypairs.create(name=image_name)

        # Get list of networks
        networks = self.neutron.list_networks()

        # Find internal network ID if network name contains 'inter'
        int_network_id = [x['id'] for x in networks['networks']
                          if 'intern' in x['name'] and
                          x['status'] == 'ACTIVE']
        # If can't find 'inter' in networks -> get ID of last network
        if not int_network_id:
            int_network_id = networks['networks'][-1]['id']
        else:
            int_network_id = int_network_id[0]

        # Read main template for creation
        template = common_functions.read_template(
            self.templates_dir,
            'Heat_Nova_resources_543350.yaml')

        # Read additional reference template for creation
        template_additional = common_functions.read_template(
            self.templates_dir,
            'Heat_Nova_resources_543350_volume_with_attachment.yaml')

        # Create stack
        uid = common_functions.create_stack(self.heat,
                                            'Heat_Nova_resources_543350',
                                            template,
                                            {'key_name': image_name,
                                             'image_id': image_name,
                                             'volume_size': 1,
                                             'num_volumes': 1,
                                             'flavor': 'm1.tiny',
                                             'network_id': int_network_id},
                                            15,
                                            {'Heat_Nova_resources_543350'
                                             '_volume_with_attachment.yaml':
                                                 template_additional})
        # CLEANUP
        # Delete stack with tearDown:
        self.uid_list.append(uid)
        # Delete image:
        self.glance.images.delete(image.id)
        # Delete keypair:
        keypair.delete()

=======
    def test_543353_HeatStackOutputList(self):
        """ This test case checks list of all stack attributes.

            Steps:
             1. Create stack using template.
             2. Check list of all attributes in format:
                output_key - description.
        """
        stack_name = 'random_str_stack'
        template_name = 'random_str.yaml'
        create_template = common_functions.read_template(
            self.templates_dir, template_name)
        sid = common_functions.create_stack(
            self.heat, stack_name, create_template)
        self.uid_list.append(sid)
        correct_attributes = [{'output_key': 'random_str1',
                               'description': 'The random string generated by'
                               ' resource random_str1'},
                              {'output_key': 'random_str2',
                               'description': 'The random string generated by'
                               ' resource random_str2'}]
        data = self.heat.stacks.get(stack_id=sid)
        outputs = data.to_dict()['outputs']
        stack_attributes = [{k: item[k] for k in
                            ('output_key', 'description')} for item in
                            outputs]
        self.assertEqual(stack_attributes, correct_attributes)

    def test_543353_HeatStackOutputShow(self):
        """ This test case checks value of specific attribute
                as well as list of all stack attributes.

            Steps:
             1. Create stack using template.
             2. Check value of attribute random_str1.
             3. Check list of all stack outputs (value, key and description)
        """
        stack_name = 'random_str_stack'
        template_name = 'random_str.yaml'
        create_template = common_functions.read_template(
            self.templates_dir, template_name)
        sid = common_functions.create_stack(
            self.heat, stack_name, create_template)
        self.uid_list.append(sid)
        data = self.heat.stacks.get(stack_id=sid)
        outputs = data.to_dict()['outputs']
        output_value = [item['output_value'] for item in outputs
                        if item['output_key'] == 'random_str1']
        for item in output_value:
            self.assertIsNotNone(re.match('^[a-zA-Z0-9]{32}$', item))
        correct_attributes = [{'output_key': 'random_str1',
                               'description': 'The random string generated by'
                               ' resource random_str1'},
                              {'output_key': 'random_str2',
                               'description': 'The random string generated by'
                               ' resource random_str2'}]
        stack_attributes = [{k: item[k] for k in item.keys()
                             if k != 'output_value'} for item in outputs]
        self.assertEqual(stack_attributes, correct_attributes)
>>>>>>> f1564fa1
<|MERGE_RESOLUTION|>--- conflicted
+++ resolved
@@ -778,297 +778,6 @@
         self.assertTrue(common_functions.check_stack_status
                         (stack_name, self.heat, "ROLLBACK_COMPLETE", 120))
 
-<<<<<<< HEAD
-    def test_543348_HeatCreateStackWaitCondition(self):
-        """ This test creates stack with WaitCondition resources
-
-            Steps:
-                1. Download Cirros image
-                2. Create image with Glance and check that it is 'Active'
-                3. Create new key-pair with Nova
-                4. Find ID of internal network with Neutron
-                5. Create stack with WaitCondition and check that it was
-                   created successfully
-                6. CleanUp
-        https://mirantis.testrail.com/index.php?/cases/view/543348
-        """
-        file_name = 'cirros-0.3.4-x86_64-disk.img.txt'
-        image_name = '543348_Cirros-image' + '_' + str(randint(100, 10000))
-
-        # Prepare full path to image file. Return e.g.:
-        # Like: /root/mos_tests/heat/images/cirros-0.3.4-x86_64-disk.img.txt
-        image_link_location = os.path.join(self.images_dir, file_name)
-
-        # Download image on node. Like: /tmp/cirros-0.3.4-x86_64-disk.img
-        image_path = common_functions.download_image(image_link_location)
-
-        # Create image in Glance
-        image = self.glance.images.create(name=image_name,
-                                          os_distro='Cirros',
-                                          disk_format='qcow2',
-                                          visibility='public',
-                                          container_format='bare')
-        # Check that status is 'queued'
-        if image.status != 'queued':
-            raise AssertionError("ERROR: Image status after creation is:"
-                                 "[{0}]. "
-                                 "Expected [queued]".format(image.status))
-
-        # Put image-file in created Image
-        with open(image_path, 'rb') as image_content:
-            self.glance.images.upload(image.id, image_content)
-
-        # Check that status of image is 'active'
-        self.assertEqual(
-            self.glance.images.get(image.id)['status'],
-            'active',
-            'After creation in Glance image status is [{0}]. '
-            'Expected is [active]'
-                .format(self.glance.images.get(image.id)['status']))
-
-        # Create new keypair
-        keypair = self.nova.keypairs.create(name=image_name)
-
-        # Get list of networks
-        networks = self.neutron.list_networks()
-
-        # Find network ID if network name contains 'inter'
-        int_network_id = [x['id'] for x in networks['networks']
-                          if 'intern' in x['name']]
-
-        # If can't find 'inter' in networks -> get ID of any network
-        if not int_network_id:
-            int_network_id = networks['networks'][-1]['id']
-        else:
-            int_network_id = int_network_id[0]
-
-        # Create stack with Heat
-        template = common_functions.read_template(
-            self.templates_dir,
-            'Heat_WaitCondition_543348.yaml')
-
-        uid = common_functions.create_stack(self.heat,
-                                            'Wait_Condition_Stack_543348',
-                                            template,
-                                            {'key_name': image_name,
-                                             'image': image_name,
-                                             'flavor': 'm1.small',
-                                             'timeout': 600,  # 10 min
-                                             'int_network_id': int_network_id},
-                                            20)
-        # CLEANUP
-        # Delete stack with tearDown:
-        self.uid_list.append(uid)
-        # Delete image:
-        self.glance.images.delete(image.id)
-        # Delete keypair:
-        keypair.delete()
-
-    def test_543349_HeatCreateStackNeutronResources(self):
-        """ This test creates stack with Neutron resources
-
-            Steps:
-                1. Download Cirros image
-                2. Create image with Glance and check that it is 'Active'
-                3. Create new key-pair with Nova
-                4. Find ID of internal network with Neutron
-                5. Find ID of internal sub network with Neutron
-                6. Find ID of public network with Neutron
-                7. Create stack with Neutron resources and check that it was
-                created successfully
-                8. CleanUp
-        https://mirantis.testrail.com/index.php?/cases/view/543349
-        """
-        file_name = 'cirros-0.3.4-x86_64-disk.img.txt'
-        image_name = '543349_Cirros-image' + '_' + str(randint(100, 10000))
-
-        # Prepare full path to image file. Return e.g.:
-        # Like: /root/mos_tests/heat/images/cirros-0.3.4-x86_64-disk.img.txt
-        image_link_location = os.path.join(self.images_dir, file_name)
-
-        # Download image on node. Like: /tmp/cirros-0.3.4-x86_64-disk.img
-        image_path = common_functions.download_image(image_link_location)
-
-        # Create image in Glance
-        image = self.glance.images.create(name=image_name,
-                                          os_distro='Cirros',
-                                          disk_format='qcow2',
-                                          visibility='public',
-                                          container_format='bare')
-        # Check that status is 'queued'
-        if image.status != 'queued':
-            raise AssertionError("ERROR: Image status after creation is:"
-                                 "[{0}]. "
-                                 "Expected [queued]".format(image.status))
-
-        # Put image-file in created Image
-        with open(image_path, 'rb') as image_content:
-            self.glance.images.upload(image.id, image_content)
-
-        # Check that status of image is 'active'
-        self.assertEqual(
-            self.glance.images.get(image.id)['status'],
-            'active',
-            'After creation in Glance image status is [{0}]. '
-            'Expected is [active]'
-                .format(self.glance.images.get(image.id)['status']))
-
-        # Create new keypair
-        keypair = self.nova.keypairs.create(name=image_name)
-
-        # Get list of networks
-        networks = self.neutron.list_networks()
-
-        # Check if Neutron has more then 1 network. We need intern and extern.
-        if len(networks['networks']) < 2:
-            raise AssertionError("ERROR: Need to have at least 2 networks")
-
-        # Find internal network ID if network name contains 'inter'
-        int_network_id = [x['id'] for x in networks['networks']
-                          if 'intern' in x['name'] and
-                          x['status'] == 'ACTIVE']
-        # If can't find 'inter' in networks -> get ID of last network
-        if not int_network_id:
-            int_network_id = networks['networks'][-1]['id']
-        else:
-            int_network_id = int_network_id[0]
-
-        # Find private subnet ID
-        int_sub_network_id = [x['subnets'][0] for x in networks['networks']
-                              if int_network_id in x['id'] and
-                              x['status'] == 'ACTIVE']
-        int_sub_network_id = int_sub_network_id[0]
-
-        # Find public network ID
-        pub_network_id = [x['id'] for x in networks['networks']
-                          if 'float' in x['name'] and
-                          x['status'] == 'ACTIVE']
-        # If can't find 'float' in networks -> get ID of 0 network
-        if not int_network_id:
-            pub_network_id = networks['networks'][0]['id']
-        else:
-            pub_network_id = pub_network_id[0]
-
-        # Create stack with Heat
-        template = common_functions.read_template(
-            self.templates_dir,
-            'Heat_Neutron_resources_543349.yaml')
-
-        uid = common_functions.create_stack(self.heat,
-                                            'Heat_Neutron_resources_543349',
-                                            template,
-                                            {'key_name': image_name,
-                                             'image': image_name,
-                                             'flavor': 'm1.small',
-                                             'public_net_id': pub_network_id,
-                                             'private_net_id': int_network_id,
-                                             'private_subnet_id':
-                                                 int_sub_network_id},
-                                            15)
-        # CLEANUP
-        # Delete stack with tearDown:
-        self.uid_list.append(uid)
-        # Delete image:
-        self.glance.images.delete(image.id)
-        # Delete keypair:
-        keypair.delete()
-
-    def test_543350_HeatCreateStackNovaResources(self):
-        """ This test creates stack with Nova resources
-
-            Steps:
-                1. Download Cirros image
-                2. Create image with Glance and check that it is 'Active'
-                3. Create new key-pair with Nova
-                4. Find network ID
-                5. Prepare template and reference template
-                6. Create stack
-                7. CleanUp
-        https://mirantis.testrail.com/index.php?/cases/view/543350
-        """
-        file_name = 'cirros-0.3.4-x86_64-disk.img.txt'
-        image_name = '543350_Cirros-image' + '_' + str(randint(100, 10000))
-
-        # Prepare full path to image file. Return e.g.:
-        # Like: /root/mos_tests/heat/images/cirros-0.3.4-x86_64-disk.img.txt
-        image_link_location = os.path.join(self.images_dir, file_name)
-
-        # Download image on node. Like: /tmp/cirros-0.3.4-x86_64-disk.img
-        image_path = common_functions.download_image(image_link_location)
-
-        # Create image in Glance
-        image = self.glance.images.create(name=image_name,
-                                          os_distro='Cirros',
-                                          disk_format='qcow2',
-                                          visibility='public',
-                                          container_format='bare')
-        # Check that status is 'queued'
-        if image.status != 'queued':
-            raise AssertionError("ERROR: Image status after creation is:"
-                                 "[{0}]. "
-                                 "Expected [queued]".format(image.status))
-
-        # Put image-file in created Image
-        with open(image_path, 'rb') as image_content:
-            self.glance.images.upload(image.id, image_content)
-
-        # Check that status of image is 'active'
-        self.assertEqual(
-            self.glance.images.get(image.id)['status'],
-            'active',
-            'After creation in Glance image status is [{0}]. '
-            'Expected is [active]'
-                .format(self.glance.images.get(image.id)['status']))
-
-        # Create new keypair
-        keypair = self.nova.keypairs.create(name=image_name)
-
-        # Get list of networks
-        networks = self.neutron.list_networks()
-
-        # Find internal network ID if network name contains 'inter'
-        int_network_id = [x['id'] for x in networks['networks']
-                          if 'intern' in x['name'] and
-                          x['status'] == 'ACTIVE']
-        # If can't find 'inter' in networks -> get ID of last network
-        if not int_network_id:
-            int_network_id = networks['networks'][-1]['id']
-        else:
-            int_network_id = int_network_id[0]
-
-        # Read main template for creation
-        template = common_functions.read_template(
-            self.templates_dir,
-            'Heat_Nova_resources_543350.yaml')
-
-        # Read additional reference template for creation
-        template_additional = common_functions.read_template(
-            self.templates_dir,
-            'Heat_Nova_resources_543350_volume_with_attachment.yaml')
-
-        # Create stack
-        uid = common_functions.create_stack(self.heat,
-                                            'Heat_Nova_resources_543350',
-                                            template,
-                                            {'key_name': image_name,
-                                             'image_id': image_name,
-                                             'volume_size': 1,
-                                             'num_volumes': 1,
-                                             'flavor': 'm1.tiny',
-                                             'network_id': int_network_id},
-                                            15,
-                                            {'Heat_Nova_resources_543350'
-                                             '_volume_with_attachment.yaml':
-                                                 template_additional})
-        # CLEANUP
-        # Delete stack with tearDown:
-        self.uid_list.append(uid)
-        # Delete image:
-        self.glance.images.delete(image.id)
-        # Delete keypair:
-        keypair.delete()
-
-=======
     def test_543353_HeatStackOutputList(self):
         """ This test case checks list of all stack attributes.
 
@@ -1128,4 +837,293 @@
         stack_attributes = [{k: item[k] for k in item.keys()
                              if k != 'output_value'} for item in outputs]
         self.assertEqual(stack_attributes, correct_attributes)
->>>>>>> f1564fa1
+
+    def test_543348_HeatCreateStackWaitCondition(self):
+        """ This test creates stack with WaitCondition resources
+
+            Steps:
+                1. Download Cirros image
+                2. Create image with Glance and check that it is 'Active'
+                3. Create new key-pair with Nova
+                4. Find ID of internal network with Neutron
+                5. Create stack with WaitCondition and check that it was
+                   created successfully
+                6. CleanUp
+        https://mirantis.testrail.com/index.php?/cases/view/543348
+        """
+        file_name = 'cirros-0.3.4-x86_64-disk.img.txt'
+        image_name = '543348_Cirros-image' + '_' + str(randint(100, 10000))
+
+        # Prepare full path to image file. Return e.g.:
+        # Like: /root/mos_tests/heat/images/cirros-0.3.4-x86_64-disk.img.txt
+        image_link_location = os.path.join(self.images_dir, file_name)
+
+        # Download image on node. Like: /tmp/cirros-0.3.4-x86_64-disk.img
+        image_path = common_functions.download_image(image_link_location)
+
+        # Create image in Glance
+        image = self.glance.images.create(name=image_name,
+                                          os_distro='Cirros',
+                                          disk_format='qcow2',
+                                          visibility='public',
+                                          container_format='bare')
+        # Check that status is 'queued'
+        if image.status != 'queued':
+            raise AssertionError("ERROR: Image status after creation is:"
+                                 "[{0}]. "
+                                 "Expected [queued]".format(image.status))
+
+        # Put image-file in created Image
+        with open(image_path, 'rb') as image_content:
+            self.glance.images.upload(image.id, image_content)
+
+        # Check that status of image is 'active'
+        self.assertEqual(
+            self.glance.images.get(image.id)['status'],
+            'active',
+            'After creation in Glance image status is [{0}]. '
+            'Expected is [active]'
+                .format(self.glance.images.get(image.id)['status']))
+
+        # Create new keypair
+        keypair = self.nova.keypairs.create(name=image_name)
+
+        # Get list of networks
+        networks = self.neutron.list_networks()
+
+        # Find network ID if network name contains 'inter'
+        int_network_id = [x['id'] for x in networks['networks']
+                          if 'intern' in x['name']]
+
+        # If can't find 'inter' in networks -> get ID of any network
+        if not int_network_id:
+            int_network_id = networks['networks'][-1]['id']
+        else:
+            int_network_id = int_network_id[0]
+
+        # Create stack with Heat
+        template = common_functions.read_template(
+            self.templates_dir,
+            'Heat_WaitCondition_543348.yaml')
+
+        uid = common_functions.create_stack(self.heat,
+                                            'Wait_Condition_Stack_543348',
+                                            template,
+                                            {'key_name': image_name,
+                                             'image': image_name,
+                                             'flavor': 'm1.small',
+                                             'timeout': 600,  # 10 min
+                                             'int_network_id': int_network_id},
+                                            20)
+        # CLEANUP
+        # Delete stack with tearDown:
+        self.uid_list.append(uid)
+        # Delete image:
+        self.glance.images.delete(image.id)
+        # Delete keypair:
+        keypair.delete()
+
+    def test_543349_HeatCreateStackNeutronResources(self):
+        """ This test creates stack with Neutron resources
+
+            Steps:
+                1. Download Cirros image
+                2. Create image with Glance and check that it is 'Active'
+                3. Create new key-pair with Nova
+                4. Find ID of internal network with Neutron
+                5. Find ID of internal sub network with Neutron
+                6. Find ID of public network with Neutron
+                7. Create stack with Neutron resources and check that it was
+                created successfully
+                8. CleanUp
+        https://mirantis.testrail.com/index.php?/cases/view/543349
+        """
+        file_name = 'cirros-0.3.4-x86_64-disk.img.txt'
+        image_name = '543349_Cirros-image' + '_' + str(randint(100, 10000))
+
+        # Prepare full path to image file. Return e.g.:
+        # Like: /root/mos_tests/heat/images/cirros-0.3.4-x86_64-disk.img.txt
+        image_link_location = os.path.join(self.images_dir, file_name)
+
+        # Download image on node. Like: /tmp/cirros-0.3.4-x86_64-disk.img
+        image_path = common_functions.download_image(image_link_location)
+
+        # Create image in Glance
+        image = self.glance.images.create(name=image_name,
+                                          os_distro='Cirros',
+                                          disk_format='qcow2',
+                                          visibility='public',
+                                          container_format='bare')
+        # Check that status is 'queued'
+        if image.status != 'queued':
+            raise AssertionError("ERROR: Image status after creation is:"
+                                 "[{0}]. "
+                                 "Expected [queued]".format(image.status))
+
+        # Put image-file in created Image
+        with open(image_path, 'rb') as image_content:
+            self.glance.images.upload(image.id, image_content)
+
+        # Check that status of image is 'active'
+        self.assertEqual(
+            self.glance.images.get(image.id)['status'],
+            'active',
+            'After creation in Glance image status is [{0}]. '
+            'Expected is [active]'
+                .format(self.glance.images.get(image.id)['status']))
+
+        # Create new keypair
+        keypair = self.nova.keypairs.create(name=image_name)
+
+        # Get list of networks
+        networks = self.neutron.list_networks()
+
+        # Check if Neutron has more then 1 network. We need intern and extern.
+        if len(networks['networks']) < 2:
+            raise AssertionError("ERROR: Need to have at least 2 networks")
+
+        # Find internal network ID if network name contains 'inter'
+        int_network_id = [x['id'] for x in networks['networks']
+                          if 'intern' in x['name'] and
+                          x['status'] == 'ACTIVE']
+        # If can't find 'inter' in networks -> get ID of last network
+        if not int_network_id:
+            int_network_id = networks['networks'][-1]['id']
+        else:
+            int_network_id = int_network_id[0]
+
+        # Find private subnet ID
+        int_sub_network_id = [x['subnets'][0] for x in networks['networks']
+                              if int_network_id in x['id'] and
+                              x['status'] == 'ACTIVE']
+        int_sub_network_id = int_sub_network_id[0]
+
+        # Find public network ID
+        pub_network_id = [x['id'] for x in networks['networks']
+                          if 'float' in x['name'] and
+                          x['status'] == 'ACTIVE']
+        # If can't find 'float' in networks -> get ID of 0 network
+        if not int_network_id:
+            pub_network_id = networks['networks'][0]['id']
+        else:
+            pub_network_id = pub_network_id[0]
+
+        # Create stack with Heat
+        template = common_functions.read_template(
+            self.templates_dir,
+            'Heat_Neutron_resources_543349.yaml')
+
+        uid = common_functions.create_stack(self.heat,
+                                            'Heat_Neutron_resources_543349',
+                                            template,
+                                            {'key_name': image_name,
+                                             'image': image_name,
+                                             'flavor': 'm1.small',
+                                             'public_net_id': pub_network_id,
+                                             'private_net_id': int_network_id,
+                                             'private_subnet_id':
+                                                 int_sub_network_id},
+                                            15)
+        # CLEANUP
+        # Delete stack with tearDown:
+        self.uid_list.append(uid)
+        # Delete image:
+        self.glance.images.delete(image.id)
+        # Delete keypair:
+        keypair.delete()
+
+    def test_543350_HeatCreateStackNovaResources(self):
+        """ This test creates stack with Nova resources
+
+            Steps:
+                1. Download Cirros image
+                2. Create image with Glance and check that it is 'Active'
+                3. Create new key-pair with Nova
+                4. Find network ID
+                5. Prepare template and reference template
+                6. Create stack
+                7. CleanUp
+        https://mirantis.testrail.com/index.php?/cases/view/543350
+        """
+        file_name = 'cirros-0.3.4-x86_64-disk.img.txt'
+        image_name = '543350_Cirros-image' + '_' + str(randint(100, 10000))
+
+        # Prepare full path to image file. Return e.g.:
+        # Like: /root/mos_tests/heat/images/cirros-0.3.4-x86_64-disk.img.txt
+        image_link_location = os.path.join(self.images_dir, file_name)
+
+        # Download image on node. Like: /tmp/cirros-0.3.4-x86_64-disk.img
+        image_path = common_functions.download_image(image_link_location)
+
+        # Create image in Glance
+        image = self.glance.images.create(name=image_name,
+                                          os_distro='Cirros',
+                                          disk_format='qcow2',
+                                          visibility='public',
+                                          container_format='bare')
+        # Check that status is 'queued'
+        if image.status != 'queued':
+            raise AssertionError("ERROR: Image status after creation is:"
+                                 "[{0}]. "
+                                 "Expected [queued]".format(image.status))
+
+        # Put image-file in created Image
+        with open(image_path, 'rb') as image_content:
+            self.glance.images.upload(image.id, image_content)
+
+        # Check that status of image is 'active'
+        self.assertEqual(
+            self.glance.images.get(image.id)['status'],
+            'active',
+            'After creation in Glance image status is [{0}]. '
+            'Expected is [active]'
+                .format(self.glance.images.get(image.id)['status']))
+
+        # Create new keypair
+        keypair = self.nova.keypairs.create(name=image_name)
+
+        # Get list of networks
+        networks = self.neutron.list_networks()
+
+        # Find internal network ID if network name contains 'inter'
+        int_network_id = [x['id'] for x in networks['networks']
+                          if 'intern' in x['name'] and
+                          x['status'] == 'ACTIVE']
+        # If can't find 'inter' in networks -> get ID of last network
+        if not int_network_id:
+            int_network_id = networks['networks'][-1]['id']
+        else:
+            int_network_id = int_network_id[0]
+
+        # Read main template for creation
+        template = common_functions.read_template(
+            self.templates_dir,
+            'Heat_Nova_resources_543350.yaml')
+
+        # Read additional reference template for creation
+        template_additional = common_functions.read_template(
+            self.templates_dir,
+            'Heat_Nova_resources_543350_volume_with_attachment.yaml')
+
+        # Create stack
+        uid = common_functions.create_stack(self.heat,
+                                            'Heat_Nova_resources_543350',
+                                            template,
+                                            {'key_name': image_name,
+                                             'image_id': image_name,
+                                             'volume_size': 1,
+                                             'num_volumes': 1,
+                                             'flavor': 'm1.tiny',
+                                             'network_id': int_network_id},
+                                            15,
+                                            {'Heat_Nova_resources_543350'
+                                             '_volume_with_attachment.yaml':
+                                                 template_additional})
+        # CLEANUP
+        # Delete stack with tearDown:
+        self.uid_list.append(uid)
+        # Delete image:
+        self.glance.images.delete(image.id)
+        # Delete keypair:
+        keypair.delete()
+
