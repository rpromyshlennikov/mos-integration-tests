import os
from time import sleep, time
<<<<<<< HEAD
import urllib2
=======
import yaml

>>>>>>> 40f19264

def check_stack(stack_name, heat):
    """ Check the presence of stack_name in stacks list
            :param heat: Heat API client connection point
            :param stack_name: Name of stack
            :return True or False
    """
    if stack_name in [s.stack_name for s in heat.stacks.list()]:
        return True
    return False


def clean_stack(stack_name, heat):
    """ Delete stack
            :param heat: Heat API client connection point
            :param stack_name: Name of stack
            :return None
    """
    if stack_name in [s.stack_name for s in heat.stacks.list()]:
        heat.stacks.delete(stack_name)
        while check_stack(stack_name, heat):
            sleep(1)


def check_stack_status(stack_name, heat, status, timeout=60):
    """ Check stack status
            :param heat: Heat API client connection point
            :param stack_name: Name of stack
            :param status: Expected stack status
            :param timeout: Timeout for check operation
            :return True or False
    """
    if check_stack(stack_name, heat):
        if check_stack(stack_name, heat):
            start_time = time()
            stack_status = [s.stack_status for s in heat.stacks.list()
                        if s.stack_name == stack_name][0]
            while stack_status.find('IN_PROGRESS') != -1 and time() < \
                            start_time + 60 * timeout:
                sleep(1)
                stack_status = [s.stack_status for s in heat.stacks.list()
                                if s.stack_name == stack_name][0]
            if stack_status == status:
                return True
        return False


def create_stack(heatclient, stack_name, template, parameters={}):
    """ Create a stack from template and check STATUS == CREATE_COMPLETE
            :param parameters: parameters from template
            :param heatclient: Heat API client connection point
            :param stack_name: Name of a new stack
            :param template:   Content of a template name
            :return uid: UID of created stack
    """
    stack = heatclient.stacks.create(
        stack_name=stack_name,
        template=template,
        parameters=parameters)
    uid = stack['stack']['id']
<<<<<<< HEAD
    sleep(1)

    stack = heatclient.stacks.get(stack_id=uid).to_dict()
    # default: 10 minutes of timeout to change stack status
    timeout = time() + 60 * timeout_value
    while stack['stack_status'] == 'CREATE_IN_PROGRESS':
        stack = heatclient.stacks.get(stack_id=uid).to_dict()
        if time() > timeout:
            break
        else:
            sleep(1)

    # Check that final status of a newly created stack is 'CREATE_COMPLETE'
    if stack['stack_status'] != 'CREATE_COMPLETE':
        raise Exception("ERROR: Stack is not in 'CREATE_COMPLETE' "
                        "state:\n{0}".format(stack))
=======
    check_stack_status_complete(heatclient, uid, 'CREATE')
>>>>>>> 40f19264
    return uid


def delete_stack(heatclient, uid):
    """ Delete stack and check STATUS == DELETE_COMPLETE
            :param heatclient: Heat API client connection point
            :param uid:        UID of stack
    """
    heatclient.stacks.delete(uid)
<<<<<<< HEAD
    sleep(1)
=======
    check_stack_status_complete(heatclient, uid, 'DELETE')

>>>>>>> 40f19264

def check_stack_status_complete(heat_client, uid, action):
    """ Check stack STATUS in COMPLETE state
            :param heatclient: Heat API client connection point
            :param id: ID stack
            :param action: status that will be checked.
                           Could be CREATE, UPDATE, DELETE.
            :return uid: UID of created stack
    """
    timeout_value = 10
    stack = heat_client.stacks.get(stack_id=uid).to_dict()
    timeout = time() + 10 * timeout_value
    while stack['stack_status'] == '{0}_IN_PROGRESS'.format(action):
        stack = heat_client.stacks.get(stack_id=uid).to_dict()
        if time() > timeout:
            break
        else:
            sleep(1)
    if stack['stack_status'] != '{0}_COMPLETE'.format(action):
        raise Exception("ERROR: Stack {0} is not in '{1}_COMPLETE' "
                        "state:\n".format(stack, action))


def read_template(templates_dir, template_name):
    """Read template file and return it content.

    :param templates_dir: dir
    :param template_name: name of template,
        for ex.: empty_heat_template.yaml
    :return: template file content
    """

    template_path = os.path.join(templates_dir, template_name)
    try:
        with open(template_path) as template:
            return template.read()
    except IOError as e:
        raise IOError('Can\'t read template: {}'.format(e))


<<<<<<< HEAD
def download_image(image_link_file, where_to_put='/tmp/'):
    """ This function will download image from internet and write it
        if image is not already present on node.

    :param image_link_file: Location of file with a link
    :param where_to_put:    Path to output folder on node
    :return: full path to downloaded image. Default: '/tmp/blablablb.bla'
    """
    # Get URL from file
    try:
        with open(image_link_file, 'r') as file_with_link:
            image_url = file_with_link.read()
    except Exception:
        raise Exception("Can not find or read from file on node:"
                        "\n\t{0}".format(image_link_file))

    # Get image name from URL. Like: 'fedora-heat-test-image.qcow2'
    image_name_from_url = image_url.rsplit('/', 1)[-1]

    # Prepare full path on node. Like: '/tmp/fedora-heat-test-image.qcow2'
    image_path_on_node = where_to_put + image_name_from_url

    # Check if image already exists on node with path above.
    # If present - return full path to it. If NOT -> download.
    if os.path.isfile(image_path_on_node):
        return image_path_on_node
    else:
        # Open URL
        try:
            response = urllib2.urlopen(image_url)
        except urllib2.HTTPError, e:
            raise Exception('Can not get file from URL. HTTPError = {0}.'
                            '\n\tURL = "{1}"'.format(str(e.code), image_url))
        except urllib2.URLError, e:
            raise Exception('Can not get file from URL. URLError = {0}.'
                            '\n\tURL = "{1}"'.format(str(e.reason), image_url))
        except Exception:
            raise Exception("Can not get file from URL:"
                            "\n\t{0}".format(image_url))

        # Write image to file. With Chunk to avoid memory errors.
        CHUNK = 16 * 1024
        with open(image_path_on_node, 'wb') as f:
            while True:
                chunk = response.read(CHUNK)
                if not chunk:
                    break
                f.write(chunk)
        return image_path_on_node
=======
def update_stack(heat_client, uid, template_file):
    """ Update stack using template file
            :param heat_client: Heat API client connection point
            :param id:        ID of stack
            :param template_file: path to stack template file.
            :return: -
    """
    heat_client.stacks.update(stack_id=uid, template=template_file)
    check_stack_status_complete(heat_client, uid, 'UPDATE')


def get_resource_id(heat_client, uid):
    """ Get stack resource id
            :param heat_client: Heat API client connection point
            :param id:        ID of stack
            :return: -
    """
    stack_resources = heat_client.resources.list(stack_id=uid)
    return stack_resources[0].physical_resource_id


def update_template_file(template_file, type_of_changes, **kwargs):
    """ Update template file specific fields.
        :param template_file: path to template file.
        :param type_of_changes: if changes in format - 'format'
                                if changes in flavor size - 'flavor'
        :param disk_format: new disk_format value(optional)
        :param container_format: new container_format value(optional)
        :param flavor: new flavor size
        :return -
    """
    with open(template_file, 'r') as stream:
        data = yaml.load(stream)
    if type_of_changes == 'format':
        data['resources']['cirros_image']['properties']['disk_format']\
            = kwargs['disk_format']
        data['resources']['cirros_image']['properties']['container_format']\
            = kwargs['container_format']
    elif type_of_changes == 'flavor':
        data['resources']['vm']['properties']['flavor'] = kwargs['flavor']
    with open(template_file, 'w') as yaml_file:
        yaml_file.write(yaml.dump(data, default_flow_style=False))
>>>>>>> 40f19264
<|MERGE_RESOLUTION|>--- conflicted
+++ resolved
@@ -1,11 +1,8 @@
 import os
 from time import sleep, time
-<<<<<<< HEAD
 import urllib2
-=======
 import yaml
 
->>>>>>> 40f19264
 
 def check_stack(stack_name, heat):
     """ Check the presence of stack_name in stacks list
@@ -66,26 +63,7 @@
         template=template,
         parameters=parameters)
     uid = stack['stack']['id']
-<<<<<<< HEAD
-    sleep(1)
-
-    stack = heatclient.stacks.get(stack_id=uid).to_dict()
-    # default: 10 minutes of timeout to change stack status
-    timeout = time() + 60 * timeout_value
-    while stack['stack_status'] == 'CREATE_IN_PROGRESS':
-        stack = heatclient.stacks.get(stack_id=uid).to_dict()
-        if time() > timeout:
-            break
-        else:
-            sleep(1)
-
-    # Check that final status of a newly created stack is 'CREATE_COMPLETE'
-    if stack['stack_status'] != 'CREATE_COMPLETE':
-        raise Exception("ERROR: Stack is not in 'CREATE_COMPLETE' "
-                        "state:\n{0}".format(stack))
-=======
     check_stack_status_complete(heatclient, uid, 'CREATE')
->>>>>>> 40f19264
     return uid
 
 
@@ -95,12 +73,8 @@
             :param uid:        UID of stack
     """
     heatclient.stacks.delete(uid)
-<<<<<<< HEAD
-    sleep(1)
-=======
     check_stack_status_complete(heatclient, uid, 'DELETE')
 
->>>>>>> 40f19264
 
 def check_stack_status_complete(heat_client, uid, action):
     """ Check stack STATUS in COMPLETE state
@@ -141,7 +115,50 @@
         raise IOError('Can\'t read template: {}'.format(e))
 
 
-<<<<<<< HEAD
+def update_stack(heat_client, uid, template_file):
+    """ Update stack using template file
+            :param heat_client: Heat API client connection point
+            :param id:        ID of stack
+            :param template_file: path to stack template file.
+            :return: -
+    """
+    heat_client.stacks.update(stack_id=uid, template=template_file)
+    check_stack_status_complete(heat_client, uid, 'UPDATE')
+
+
+def get_resource_id(heat_client, uid):
+    """ Get stack resource id
+            :param heat_client: Heat API client connection point
+            :param id:        ID of stack
+            :return: -
+    """
+    stack_resources = heat_client.resources.list(stack_id=uid)
+    return stack_resources[0].physical_resource_id
+
+
+def update_template_file(template_file, type_of_changes, **kwargs):
+    """ Update template file specific fields.
+        :param template_file: path to template file.
+        :param type_of_changes: if changes in format - 'format'
+                                if changes in flavor size - 'flavor'
+        :param disk_format: new disk_format value(optional)
+        :param container_format: new container_format value(optional)
+        :param flavor: new flavor size
+        :return -
+    """
+    with open(template_file, 'r') as stream:
+        data = yaml.load(stream)
+    if type_of_changes == 'format':
+        data['resources']['cirros_image']['properties']['disk_format']\
+            = kwargs['disk_format']
+        data['resources']['cirros_image']['properties']['container_format']\
+            = kwargs['container_format']
+    elif type_of_changes == 'flavor':
+        data['resources']['vm']['properties']['flavor'] = kwargs['flavor']
+    with open(template_file, 'w') as yaml_file:
+        yaml_file.write(yaml.dump(data, default_flow_style=False))
+
+
 def download_image(image_link_file, where_to_put='/tmp/'):
     """ This function will download image from internet and write it
         if image is not already present on node.
@@ -190,48 +207,4 @@
                 if not chunk:
                     break
                 f.write(chunk)
-        return image_path_on_node
-=======
-def update_stack(heat_client, uid, template_file):
-    """ Update stack using template file
-            :param heat_client: Heat API client connection point
-            :param id:        ID of stack
-            :param template_file: path to stack template file.
-            :return: -
-    """
-    heat_client.stacks.update(stack_id=uid, template=template_file)
-    check_stack_status_complete(heat_client, uid, 'UPDATE')
-
-
-def get_resource_id(heat_client, uid):
-    """ Get stack resource id
-            :param heat_client: Heat API client connection point
-            :param id:        ID of stack
-            :return: -
-    """
-    stack_resources = heat_client.resources.list(stack_id=uid)
-    return stack_resources[0].physical_resource_id
-
-
-def update_template_file(template_file, type_of_changes, **kwargs):
-    """ Update template file specific fields.
-        :param template_file: path to template file.
-        :param type_of_changes: if changes in format - 'format'
-                                if changes in flavor size - 'flavor'
-        :param disk_format: new disk_format value(optional)
-        :param container_format: new container_format value(optional)
-        :param flavor: new flavor size
-        :return -
-    """
-    with open(template_file, 'r') as stream:
-        data = yaml.load(stream)
-    if type_of_changes == 'format':
-        data['resources']['cirros_image']['properties']['disk_format']\
-            = kwargs['disk_format']
-        data['resources']['cirros_image']['properties']['container_format']\
-            = kwargs['container_format']
-    elif type_of_changes == 'flavor':
-        data['resources']['vm']['properties']['flavor'] = kwargs['flavor']
-    with open(template_file, 'w') as yaml_file:
-        yaml_file.write(yaml.dump(data, default_flow_style=False))
->>>>>>> 40f19264
+        return image_path_on_node