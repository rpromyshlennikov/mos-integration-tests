#    Copyright 2015 Mirantis, Inc.
#
#    Licensed under the Apache License, Version 2.0 (the "License"); you may
#    not use this file except in compliance with the License. You may obtain
#    a copy of the License at
#
#         http://www.apache.org/licenses/LICENSE-2.0
#
#    Unless required by applicable law or agreed to in writing, software
#    distributed under the License is distributed on an "AS IS" BASIS, WITHOUT
#    WARRANTIES OR CONDITIONS OF ANY KIND, either express or implied. See the
#    License for the specific language governing permissions and limitations
#    under the License.

import logging
import os
import re
import time
from random import randint

import pytest

from mos_tests import settings
from mos_tests.neutron.python_tests.base import TestBase

logger = logging.getLogger(__name__)


@pytest.mark.check_env_("has_1_or_more_computes")
class OvsBase(TestBase):
    """Common fuctions for ovs tests"""

    def setup_rules_for_default_sec_group(self):
        """Add necessary rules to default security group."""
        default_sec_group = [
            group for group in self.os_conn.nova.security_groups.list()
            if group.name == "default"][0]

        self.os_conn.nova.security_group_rules.create(
            default_sec_group.id,
            ip_protocol='tcp',
            from_port=22,
            to_port=22,
            cidr='0.0.0.0/0')
        self.os_conn.nova.security_group_rules.create(
            default_sec_group.id,
            ip_protocol='icmp',
            from_port=-1,
            to_port=-1,
            cidr='0.0.0.0/0')
        self.os_conn.nova.security_group_rules.create(
            default_sec_group.id,
            ip_protocol='tcp',
            from_port=1,
            to_port=65535,
            cidr='0.0.0.0/0')
        self.os_conn.nova.security_group_rules.create(
            default_sec_group.id,
            ip_protocol='udp',
            from_port=1,
            to_port=65535,
            cidr='0.0.0.0/0')

    def disable_ovs_agents_on_controller(self):
        """Disable openvswitch-agents on a controller."""
        controller = self.env.get_nodes_by_role('controller')[0]

        with controller.ssh() as remote:
            result = remote.execute(
                '. openrc && pcs resource disable '
                'p_neutron-plugin-openvswitch-agent --wait')
            cmd_exit_code = result['exit_code']
            if cmd_exit_code != 0:
                logger.error(result['stderr'])
            assert cmd_exit_code == 0

    def restart_ovs_agents_on_computes(self):
        """Restart openvswitch-agents on all computes."""
        computes = self.env.get_nodes_by_role('compute')

        for node in computes:
            with node.ssh() as remote:
                result = remote.execute(
                    'service neutron-plugin-openvswitch-agent restart')
                cmd_exit_code = result['exit_code']
                if cmd_exit_code != 0:
                    logger.error(result['stderr'])
                assert cmd_exit_code == 0

    def enable_ovs_agents_on_controllers(self):
        """Enable openvswitch-agents on a controller."""
        controller = self.env.get_nodes_by_role('controller')[0]

        with controller.ssh() as remote:
            result = remote.execute(
                '. openrc && pcs resource enable '
                'p_neutron-plugin-openvswitch-agent --wait')
            assert result['exit_code'] == 0
            cmd_exit_code = result['exit_code']
            if cmd_exit_code != 0:
                logger.error(result['stderr'])
            assert cmd_exit_code == 0

    # TODO: remove when fixed
    # WA - delete when it'll be fixed
    def wa_for_bug_with_ovs(self):
        """ BUG: Neutron agents flapping after the issues with rabbitmq
        https://bugs.launchpad.net/mos/+bug/1528563
        """
        controller = self.env.get_nodes_by_role('controller')[0]
        with controller.ssh() as remote:
            result = remote.execute(
                'service neutron-server restart && '
                'service nova-conductor restart')
            assert result['exit_code'] == 0
            cmd_exit_code = result['exit_code']
            if cmd_exit_code != 0:
                logger.error(result['stderr'])
            assert cmd_exit_code == 0
        time.sleep(60)

    def ban_ovs_agents_controllers(self):
        """Ban openvswitch-agents on all controllers."""
        controllers = self.env.get_nodes_by_role('controller')

        for node in controllers:
            with node.ssh() as remote:
                result = remote.execute(
                    'pcs resource ban p_neutron-plugin-openvswitch-agent')
                assert result['exit_code'] == 0

    def clear_ovs_agents_controllers(self):
        """Clear openvswitch-agents on all controllers."""
        controllers = self.env.get_nodes_by_role('controller')

        for node in controllers:
            with node.ssh() as remote:
                result = remote.execute(
                    'pcs resource clear p_neutron-plugin-openvswitch-agent')
                assert result['exit_code'] == 0

    def get_current_cookie(self, compute):
        """Get the value of the cookie parameter for br-int or br-tun bridge.
            :param compute: Compute node where the server is scheduled
            :return: cookie value
        """
        with compute.ssh() as remote:
            result = remote.execute('ovs-ofctl dump-flows br-int')
            result_tun = remote.execute('ovs-ofctl dump-flows br-tun')
        assert result['exit_code'] == 0
        result_out = result['stdout']
        if result_tun['stderr'] != ['ovs-ofctl: br-tun is not a bridge or a '
                                    'socket\n']:
            assert result_tun['exit_code'] == 0
            result_out.extend(result_tun['stdout'])
        cookie_lines = filter(lambda x: x.find(' cookie=') != -1, result_out)
        cookie_values = map(lambda x: x.split(',')[0].partition(' cookie=')[2],
                            cookie_lines)
        assert cookie_values[0] != 0
        assert cookie_values.count(cookie_values[0]) == len(cookie_values)
        return cookie_values[0]


@pytest.mark.check_env_("has_2_or_more_computes")
@pytest.mark.usefixtures("setup")
class TestOVSRestartTwoVms(OvsBase):
    """Check restarts of openvswitch-agents."""

    @pytest.fixture(autouse=True)
    def _prepare_openstack(self, init):
        """Prepare OpenStack for scenarios run

        Steps:
            1. Update default security group
            2. Create router01, create networks net01: net01__subnet,
                192.168.1.0/24, net02: net02__subnet, 192.168.2.0/24 and
                attach them to router01.
            3. Launch vm1 in net01 network and vm2 in net02 network
                on different computes
            4. Go to vm1 console and send pings to vm2
        """
        self.instance_keypair = self.os_conn.create_key(key_name='instancekey')
        zone = self.os_conn.nova.availability_zones.find(zoneName="nova")
        vm_hosts = zone.hosts.keys()[:2]

        self.setup_rules_for_default_sec_group()

        # create router
        router = self.os_conn.create_router(name="router01")

        # create 2 networks and 2 instances
        for i, hostname in enumerate(vm_hosts, 1):
            net, subnet = self.create_internal_network_with_subnet(suffix=i)
            self.os_conn.router_interface_add(
                router_id=router['router']['id'],
                subnet_id=subnet['subnet']['id'])
            self.os_conn.create_server(
                name='server%02d' % i,
                availability_zone='{}:{}'.format(zone.zoneName, hostname),
                key_name=self.instance_keypair.name,
                nics=[{'net-id': net['network']['id']}])

        # check pings
        self.server1 = self.os_conn.nova.servers.find(name="server01")
        self.server2_ip = self.os_conn.get_nova_instance_ips(
            self.os_conn.nova.servers.find(name="server02")
        ).values()[0]

        self.check_ping_from_vm(self.server1, self.instance_keypair,
                                self.server2_ip, timeout=2 * 60)

        # make a list of all ovs agent ids
        self.ovs_agent_ids = [
            agt['id'] for agt in
            self.os_conn.neutron.list_agents(
                binary='neutron-openvswitch-agent')['agents']]
        # make a list of ovs agents that resides only on controllers
        controllers = [node.data['fqdn']
                       for node in self.env.get_nodes_by_role('controller')]
        ovs_agts = self.os_conn.neutron.list_agents(
            binary='neutron-openvswitch-agent')['agents']
        self.ovs_conroller_agents = [agt['id'] for agt in ovs_agts
                                     if agt['host'] in controllers]

    @pytest.mark.parametrize('count', [1, 40], ids=['1x', '40x'])
    def test_ovs_restart_pcs_disable_enable(self, count):
        """Restart openvswitch-agents with pcs disable/enable on controllers

        Steps:
            1. Update default security group
            2. Create router01, create networks net01: net01__subnet,
                192.168.1.0/24, net02: net02__subnet, 192.168.2.0/24 and
                attach them to router01.
            3. Launch vm1 in net01 network and vm2 in net02 network
                on different computes
            4. Go to vm1 console and send pings to vm2
            5. Disable ovs-agents on a controller, restart service
                neutron-plugin-openvswitch-agent on all computes, and enable
                them back. To do this, launch the script against master node.
            6. Wait 30 seconds, send pings from vm1 to vm2 and check that
                it is successful.
            7. Repeat steps 6-7 'count' argument times

        Duration 10m

        """
        for _ in range(count):
            # Check that all ovs agents are alive
            self.os_conn.wait_agents_alive(self.ovs_agent_ids)

            # Disable ovs agent on a controller
            self.disable_ovs_agents_on_controller()

            # Then check that all ovs went down
            self.os_conn.wait_agents_down(self.ovs_conroller_agents)

            # Restart ovs agent service on all computes
            self.restart_ovs_agents_on_computes()

            # Enable ovs agent on a controller
            self.enable_ovs_agents_on_controllers()

            # Then check that all ovs agents are alive
            self.os_conn.wait_agents_alive(self.ovs_agent_ids)

            # sleep is used to check that system will be stable for some time
            # after restarting service
            time.sleep(30)

            self.check_ping_from_vm(self.server1, self.instance_keypair,
                                    self.server2_ip, timeout=2 * 60)

            # check all agents are alive
            assert all([agt['alive'] for agt in
                        self.os_conn.neutron.list_agents()['agents']])

    def test_ovs_restart_pcs_ban_clear(self):
        """Restart openvswitch-agents with pcs ban/clear on controllers

        Steps:
            1. Update default security group
            2. Create router01, create networks.
            3. Launch vm1 in net01 network and vm2 in net02 network
                on different computes.
            4. Go to vm1 console and send pings to vm2
            5. Ban ovs-agents on all controllers, clear them and restart
                service neutron-plugin-openvswitch-agent on all computes.
                To do this, launch the script against master node.
            6. Wait 30 seconds, send pings from vm1 to vm2 and
                check that it is successful.

        Duration 10m

        """
        # Check that all ovs agents are alive
        self.os_conn.wait_agents_alive(self.ovs_agent_ids)

        # Ban ovs agents on all controllers
        self.ban_ovs_agents_controllers()

        # Then check that all ovs went down
        self.os_conn.wait_agents_down(self.ovs_agent_ids)

        # Cleat ovs agent on all controllers
        self.clear_ovs_agents_controllers()

        # Restart ovs agent service on all computes
        self.restart_ovs_agents_on_computes()

        # Then check that all ovs agents are alive
        self.os_conn.wait_agents_alive(self.ovs_agent_ids)

        # sleep is used to check that system will be stable for some time
        # after restarting service
        time.sleep(30)

        self.check_ping_from_vm(self.server1, self.instance_keypair,
                                self.server2_ip, timeout=2 * 60)

        # check all agents are alive
        assert all([agt['alive'] for agt in
                    self.os_conn.neutron.list_agents()['agents']])


@pytest.mark.check_env_('is_vlan')
class TestPortTags(TestBase):
    """Chect that port tags arent't change after ovs-agent restart"""

    def get_ports_tags_data(self, lines):
        """Returns dict with ports as keys and tags as values"""
        port_tags = {}
        last_offset = 0
        port = None
        for line in lines[1:]:
            line = line.rstrip()
            key, val = line.split(None, 1)
            offset = len(line) - len(line.lstrip())
            if port is None:
                if key.lower() == 'port':
                    port = val.strip('"')
                    last_offset = offset
                    continue
            elif offset <= last_offset:
                port = None
            elif key.lower() == 'tag:':
                port_tags[port] = val
                port = None
        return port_tags

    def test_port_tags_immutable(self):
        """Check that ports tags don't change their values after
            ovs-agents restart

        Scenario:
            1. Collect ovs-vsctl tags before test
            2. Disable ovs-agents on all controllers,
                restart service 'neutron-plugin-openvswitch-agent'
                on all computes, and enable them back
            3. Check that all ovs-agents are in alive state
            4. Collect ovs-vsctl tags after test
            5. Check that values of the tag parameter for every port
                remain the same
        """

        def get_ovs_port_tags(nodes):
            ovs_cfg = {}
            for node in nodes:
                with node.ssh() as remote:
                    result = remote.execute('ovs-vsctl show')
                    assert result['exit_code'] == 0
                    ports_tags = self.get_ports_tags_data(result['stdout'])
                    ovs_cfg[node.data['fqdn']] = ports_tags
            return ovs_cfg

        nodes = self.env.get_all_nodes()

        # Collect ovs-vsctl data before test
        ovs_before_port_tags = get_ovs_port_tags(nodes)

        # ban and clear ovs-agents on controllers
        controller = self.env.get_nodes_by_role('controller')[0]
        with controller.ssh() as remote:
            cmd = "pcs resource disable p_neutron-plugin-openvswitch-agent"
            assert remote.execute(cmd)['exit_code'] == 0
            cmd = "pcs resource enable p_neutron-plugin-openvswitch-agent"
            assert remote.execute(cmd)['exit_code'] == 0

        # restart ovs-agents on computes
        for node in self.env.get_nodes_by_role('compute'):
            with node.ssh() as remote:
                cmd = 'service neutron-plugin-openvswitch-agent restart'
                assert remote.execute(cmd)['exit_code'] == 0

        # wait for 30 seconds
        time.sleep(30)

        # Collect ovs-vsctl data after test
        ovs_after_port_tags = get_ovs_port_tags(nodes)

        # Compare
        assert ovs_after_port_tags == ovs_before_port_tags


@pytest.mark.check_env_('is_ha', 'has_2_or_more_computes')
@pytest.mark.usefixtures("setup")
class TestOVSRestartsOneNetwork(OvsBase):

    @pytest.fixture
    def prepare_openstack(self, init):
        """Prepare OpenStack for scenarios run

        Steps:
            1. Create network1
            2. Create router1 and connect it with network1 and external net
            3. Boot vm1 in network1 and associate floating ip
            4. Boot vm2 in network2
            5. Add rules for ping
            6. ping 8.8.8.8 from vm2
            7. ping vm1 from vm2 and vm1 from vm2
        """

        # init variables
        exist_networks = self.os_conn.list_networks()['networks']
        ext_network = [x for x in exist_networks
                       if x.get('router:external')][0]
        self.zone = self.os_conn.nova.availability_zones.find(zoneName="nova")
        self.hosts = self.zone.hosts.keys()
        self.instance_keypair = self.os_conn.create_key(key_name='instancekey')
        self.setup_rules_for_default_sec_group()

        # create router
        self.router = self.os_conn.create_router(name="router01")['router']
        self.os_conn.router_gateway_add(router_id=self.router['id'],
                                        network_id=ext_network['id'])
        logger.info('router {} was created'.format(self.router['id']))

        # create one network by amount of the compute hosts
        self.net_id = self.os_conn.add_net(self.router['id'])

        # create two instaced in that network
        # each instance is on the own compute
        for i, hostname in enumerate(self.hosts, 1):
            self.os_conn.create_server(
                name='server%02d' % i,
                availability_zone='{}:{}'.format(self.zone.zoneName, hostname),
                key_name=self.instance_keypair.name,
                nics=[{'net-id': self.net_id}])

        # check pings
        self.check_vm_connectivity()

        # make a list of all ovs agent ids
        self.ovs_agent_ids = [agt['id'] for agt in
                              self.os_conn.neutron.list_agents(
                                 binary='neutron-openvswitch-agent')['agents']]
        # make a list of ovs agents that resides only on controllers
        controllers = [node.data['fqdn']
                       for node in self.env.get_nodes_by_role('controller')]
        ovs_agts = self.os_conn.neutron.list_agents(
                       binary='neutron-openvswitch-agent')['agents']
        self.ovs_conroller_agents = [agt['id'] for agt in ovs_agts
                                     if agt['host'] in controllers]

    def test_restart_openvswitch_agent_under_bat(self, prepare_openstack):
        """[Networking: OVS graceful restart] Create automated test
           Restart openvswitch-agents with broadcast traffic background

        TestRail ids are C270643 C270644 C273800 C273801 C273802
        Steps:
            1. Go to vm1's console and run arping
               to initiate broadcast traffic:
                    sudo arping -I eth0 <vm2_fixed_ip>
            2. Disable ovs-agents on all controllers
            3. Restart service 'neutron-plugin-openvswitch-agent'
               on all computes
            4. Enable ovs-agents back.
            5. Check that pings between vm1 and vm2 aren't interrupted
               or not more than 2 packets are lost
        """
        # Run arping in background on server01 towards server02
        srv_list = self.os_conn.nova.servers.list()
        srv1 = srv_list.pop()
        srv2 = srv_list.pop()
        vm_ip = self.os_conn.get_nova_instance_ips(
            self.os_conn.nova.servers.find(name=srv2.name))['fixed']

        arping_cmd = 'sudo arping -I eth0 {}'.format(vm_ip)
        cmd = ' '.join((arping_cmd, '< /dev/null > ~/arp.log 2>&1 &'))
        result = self.run_on_vm(srv1,
                                self.instance_keypair,
                                cmd)
        err_msg = 'Failed to start the arping on vm result: {}'.format(
                                                                result)
        assert not result['exit_code'], err_msg

        # Then check that all ovs agents are alive
        self.os_conn.wait_agents_alive(self.ovs_agent_ids)

        # Disable ovs agent on all controllers
        self.disable_ovs_agents_on_controller()

        # Then check that all ovs went down
        self.os_conn.wait_agents_down(self.ovs_conroller_agents)

        # Restart ovs agent service on all computes
        self.restart_ovs_agents_on_computes()

        # Enable ovs agent on all controllers
        self.enable_ovs_agents_on_controllers()

        # Then check that all ovs agents are alive
        self.os_conn.wait_agents_alive(self.ovs_agent_ids)

        # Check that arping is still executing
        cmd = 'ps'
        result = self.run_on_vm(srv1,
                                self.instance_keypair,
                                cmd)
        arping_is_run = False
        for line in result['stdout']:
            if arping_cmd in line:
                arping_is_run = True
                break
        err_msg = 'arping was not found in stdout: {}'.format(result['stdout'])
        assert arping_is_run, err_msg

        # Read log of arpping execution for future possible debug
        cmd = 'cat ~/arp.log'
        result = self.run_on_vm(srv1,
                                self.instance_keypair,
                                cmd)
        logger.debug(result)

        # Check connectivity
        self.check_vm_connectivity()

<<<<<<< HEAD
@pytest.mark.check_env_("has_2_or_more_computes")
@pytest.mark.check_env_("is_vlan")
@pytest.mark.usefixtures("setup")
class TestOVSRestartTwoSeparateVms(OvsBase):
=======

@pytest.mark.check_env_("has_1_or_more_computes")
@pytest.mark.usefixtures("setup")
class TestOVSRestartTwoVmsOnSingleCompute(OvsBase):
>>>>>>> 4f4870e9
    """Check restarts of openvswitch-agents."""

    @pytest.fixture(autouse=True)
    def _prepare_openstack(self, init):
        """Prepare OpenStack for scenarios run

        Steps:
<<<<<<< HEAD
        1. Update default security group if needed
        2. Create CONFIG 1:
            Network: test_net_05
            SubNetw: test_net_05__subnet, 192.168.5.0/24
            Router:  test_router_05
        3. Create CONFIG 2:
            Network: test_net_06
            SubNetw: test_net_06__subnet, 192.168.6.0/24
            Router:  test_router_06
        3. Launch 'test_vm_05' in 'config 1'
        4. Launch 'test_vm_05' in 'config 2'
        5. Go to 'test_vm_05' console and send pings to 'test_vm_05'.
            Pings should NOT go between VMs.
        """
        # Create new key-pair with random name
        keypair_name = 'instancekey_{0}'.format(randint(100, 1000))
        self.instance_keypair = self.os_conn.create_key(key_name=keypair_name)
        logger.info('New keypair "{0}" was created'.format(keypair_name))

        zone = self.os_conn.nova.availability_zones.find(zoneName="nova")
        hosts = zone.hosts.keys()[:2]

        # Try to add sec groups if they were not added before
        logger.info('Try to add sec groups if they were not added before')
        try:
            self.setup_rules_for_default_sec_group()
        except Exception as e:
            logger.warning('Warning during security rule update:'
                           '\n{0}'.format(e))

        # Create two routers for two configs
        logger.info('Create two routers')
        router_05 = self.os_conn.create_router(name="test_router_05")
        router_06 = self.os_conn.create_router(name="test_router_06")

        # WA for Bug: https://bugs.launchpad.net/mos/+bug/1528563
        # restart service neutron-server on all controllers
        # self.wa_for_bug_with_ovs()

        # Create 2 separate networks and 2 vm instances
        # and associate each element to their router (06net+06sub-> 06 router)
        for i, hostname in enumerate(hosts, 5):
            net, subnet = self.create_internal_network_with_subnet(suffix=i)
            if i == 5:
                self.os_conn.router_interface_add(
                    router_id=router_05['router']['id'],
                    subnet_id=subnet['subnet']['id'])
            else:
                self.os_conn.router_interface_add(
                    router_id=router_06['router']['id'],
                    subnet_id=subnet['subnet']['id'])
            self.os_conn.create_server(
                name='test_vm_%02d' % i,  # 'test_vm_05' OR 'test_vm_06'
                availability_zone='{}:{}'.format(zone.zoneName, hostname),
                key_name=self.instance_keypair.name,
                timeout=200,
                nics=[{'net-id': net['network']['id']}])

        # Check pings with alive ovs-agents,
        # and before restart 'neutron-plugin-openvswitch-agent'
        self.server1 = self.os_conn.nova.servers.find(name="test_vm_06")
        self.server2_ip = self.os_conn.get_nova_instance_ips(
            self.os_conn.nova.servers.find(name="test_vm_05")
        ).values()[0]

        # Ping should NOT go between VMs
        self.check_ping_from_vm(self.server1, self.instance_keypair,
                                self.server2_ip, timeout=None,
                                should_be_available=False)

    def test_ovs_restart_pcs_disable_enable_ping_private_vms(self):
        """Restart openvswitch-agents with pcs disable/enable on controllers
        [VLAN only] Check connectivity between private networks on different
        routers

        Steps:
        1. Update default security group if needed
        2. Create CONFIG 1:
            Network: test_net_05
            SubNetw: test_net_05__subnet, 192.168.5.0/24
            Router:  test_router_05
        3. Create CONFIG 2:
            Network: test_net_06
            SubNetw: test_net_06__subnet, 192.168.6.0/24
            Router:  test_router_06
        3. Launch 'test_vm_05' inside 'config 1'
        4. Launch 'test_vm_06' inside 'config 2'
        5. Go to 'test_vm_05' console and send pings to 'test_vm_05'.
            Pings should NOT go between VMs.
        5. Disable ovs-agents on all controllers, restart service
            neutron-plugin-openvswitch-agent on all computes, and enable
            them back. To do this, launch the script against master node.
        6. Wait 30 seconds, send pings from 'test_vm_05' to 'test_vm_06'
            and check that they are still NOT successful.

        Duration 10m

        https://mirantis.testrail.com/index.php?/cases/view/542666
        https://mirantis.jira.com/browse/QA-375
        """
        self.disable_ovs_agents_on_controller()
        self.restart_ovs_agents_on_computes()
        self.enable_ovs_agents_on_controllers()

=======
            1. Update default security group
            2. Create networks net01: net01__subnet, 192.168.1.0/24
            3. Launch vm1 and vm2 in net01 network on a single compute compute
            4. Go to vm1 console and send pings to vm2
        """
        self.instance_keypair = self.os_conn.create_key(key_name='instancekey')
        zone = self.os_conn.nova.availability_zones.find(zoneName="nova")
        host = zone.hosts.keys()[0]

        self.setup_rules_for_default_sec_group()

        # create 1 network and 2 instances
        net, subnet = self.create_internal_network_with_subnet()

        self.os_conn.create_server(
            name='server01',
            availability_zone='{}:{}'.format(zone.zoneName, host),
            key_name=self.instance_keypair.name,
            nics=[{'net-id': net['network']['id']}],
            max_count=2)

        # check pings
        self.server1 = self.os_conn.nova.servers.find(name="server01-1")
        self.server2_ip = self.os_conn.get_nova_instance_ips(
            self.os_conn.nova.servers.find(name="server01-2")
        ).values()[0]

        self.check_ping_from_vm(self.server1, self.instance_keypair,
                                self.server2_ip, timeout=2 * 60)

        # make a list of all ovs agent ids
        self.ovs_agent_ids = [
            agt['id'] for agt in
            self.os_conn.neutron.list_agents(
                binary='neutron-openvswitch-agent')['agents']]
        # make a list of ovs agents that resides only on controllers
        controllers = [node.data['fqdn']
                       for node in self.env.get_nodes_by_role('controller')]
        ovs_agts = self.os_conn.neutron.list_agents(
            binary='neutron-openvswitch-agent')['agents']
        self.ovs_conroller_agents = [agt['id'] for agt in ovs_agts
                                     if agt['host'] in controllers]

    def test_ovs_restart_pcs_vms_on_single_compute_in_single_network(self):
        """Check connectivity for instances scheduled on a single compute in
         a single private network

        Steps:
            1. Update default security group
            2. Create networks net01: net01__subnet, 192.168.1.0/24
            3. Launch vm1 and vm2 in net01 network on a single compute compute
            4. Go to vm1 console and send pings to vm2
            5. Disable ovs-agents on all controllers, restart service
                neutron-plugin-openvswitch-agent on all computes, and enable
                them back. To do this, launch the script against master node.
            6. Wait 30 seconds, send pings from vm1 to vm2 and check that
                it is successful.

        Duration 10m

        """
        # Check that all ovs agents are alive
        self.os_conn.wait_agents_alive(self.ovs_agent_ids)

        # Disable ovs agent on all controllers
        self.disable_ovs_agents_on_controller()

        # Then check that all ovs went down
        self.os_conn.wait_agents_down(self.ovs_conroller_agents)

        # Restart ovs agent service on all computes
        self.restart_ovs_agents_on_computes()

        # Enable ovs agent on all controllers
        self.enable_ovs_agents_on_controllers()

        # Then check that all ovs agents are alive
        self.os_conn.wait_agents_alive(self.ovs_agent_ids)

        # sleep is used to check that system will be stable for some time
        # after restarting service
        time.sleep(30)

        self.check_ping_from_vm(self.server1, self.instance_keypair,
                                self.server2_ip, timeout=2 * 60)

        # check all agents are alive
        assert all([agt['alive'] for agt in
                    self.os_conn.neutron.list_agents()['agents']])


@pytest.mark.check_env_("has_2_or_more_computes")
@pytest.mark.usefixtures("setup")
class TestOVSRestartWithIperfTraffic(OvsBase):
    """Restart ovs-agents with iperf traffic background"""

    def create_image(self, full_path):
        """

        :param full_path: full path to image file
        :return: image object for Glance
        """
        with open(full_path, 'rb') as image_file:
            image = self.os_conn.glance.images \
                .create(name="image_ubuntu",
                        disk_format='qcow2',
                        data=image_file,
                        container_format='bare')
        return image

    def get_lost_percentage(self, output):
        """

        :param output: list of lines (output of iperf client)
        :return: percentage of lost datagrams
        """
        lost_datagrams_rate_pattern = re.compile('\d+/\d+ \((\d+)%\)')
        server_report_flag = False
        for line in output:
            if server_report_flag:
                result = lost_datagrams_rate_pattern.search(line)
                if result:
                    return int(result.group(1))
            elif line.endswith("Server Report:\n"):
                server_report_flag = True
        return None

    def launch_iperf_server(self, vm, keypair, vm_login, vm_pwd):
        """Launch iperf server"""
        server_cmd = 'iperf -u -s -p 5002 </dev/null > ~/iperf.log 2>&1 &'
        res_srv = self.run_on_vm(vm, keypair, server_cmd, vm_login=vm_login,
                                 vm_password=vm_pwd)
        return res_srv

    def launch_iperf_client(self, client, server, keypair, vm_login,
                            vm_pwd, background=False):
        """Launch iperf client"""
        client_cmd = 'iperf --port 5002 -u --client {0} --len 64' \
                     ' --bandwidth 1M --time 60 -i 10' \
            .format(self.os_conn.get_nova_instance_ips(server)['fixed'])
        if background:
            client_cmd += ' < /dev/null > ~/iperf_client.log 2>&1 &'
        res = self.run_on_vm(client, keypair, client_cmd, vm_login=vm_login,
                             vm_password=vm_pwd)
        return res

    @pytest.fixture
    def ubuntu_iperf_image(self):
        image_path = os.path.join(settings.TEST_IMAGE_PATH,
                                  settings.UBUNTU_IPERF_QCOW2)
        if os.path.exists(image_path):
            return image_path
        return None

    @pytest.fixture(autouse=True)
    def skip_if_no_ubuntu_iperf_image(self, request, ubuntu_iperf_image):
        if request.node.get_marker('require_QCOW2_ubuntu_image_with_iperf') \
                and ubuntu_iperf_image is None:
            pytest.skip("Unable to find QCOW2 ubuntu image with iperf")

    @pytest.fixture
    def _prepare_openstack(self, init):
        """Prepare OpenStack for scenarios run

        Steps:
            1. Update default security group
            2. Upload the image with pre-installed iperf
            3. Create router01, create networks net01: net01__subnet,
            192.168.1.0/24, net02: net02__subnet, 192.168.2.0/24 and
            attach them to router01.
            4. Create keypair
            5. Launch vm1 in net01 network and vm2 in net02 network
            on different computes
            6. Go to vm1 console and send pings to vm2
        """

        self.setup_rules_for_default_sec_group()
        vm_image = self.create_image(self.ubuntu_iperf_image())

        self.instance_keypair = self.os_conn.create_key(
            key_name='instancekey')
        zone = self.os_conn.nova.availability_zones.find(zoneName="nova")
        hosts = zone.hosts.keys()[:2]

        # create router
        router = self.os_conn.create_router(name="router01")

        # create 2 networks and 2 instances
        for i, hostname in enumerate(hosts, 1):
            net, subnet = self.create_internal_network_with_subnet(suffix=i)
            self.os_conn.router_interface_add(
                router_id=router['router']['id'],
                subnet_id=subnet['subnet']['id'])
            self.os_conn.create_server(
                name='server%02d' % i,
                availability_zone='{}:{}'.format(zone.zoneName, hostname),
                image_id=vm_image.id,
                flavor=2,
                timeout=300,
                key_name=self.instance_keypair.name,
                nics=[{'net-id': net['network']['id']}])

        # check pings
        self.server1 = self.os_conn.nova.servers.find(name="server01")
        self.server2 = self.os_conn.nova.servers.find(name="server02")
        self.server2_ip = self.os_conn.get_nova_instance_ips(
            self.os_conn.nova.servers.find(name="server02")).values()[0]
        self.check_ping_from_vm(self.server1, self.instance_keypair,
                                self.server2_ip, vm_login='ubuntu',
                                vm_password='ubuntu', timeout=4 * 60)

        # make a list of ovs agents that resides only on controllers
        controllers = [node.data['fqdn']
                       for node in self.env.get_nodes_by_role('controller')]
        ovs_agts = self.os_conn.neutron.list_agents(
            binary='neutron-openvswitch-agent')['agents']

        # make a list of all ovs agent ids
        self.ovs_agent_ids = [agt['id'] for agt in ovs_agts]
        self.ovs_conroller_agents = [agt['id'] for agt in ovs_agts
                                     if agt['host'] in controllers]

    @pytest.mark.require_QCOW2_ubuntu_image_with_iperf
    def test_ovs_restart_with_iperf_traffic(self, _prepare_openstack):
        """Checks that iperf traffic is not interrupted during ovs restart

        Steps:
            1. Run iperf server on server2
            2. Run iperf client on server 1
            3. Check that  packet losses < 1%
            4. Disable ovs-agents on all controllers,
                restart service neutron-plugin-openvswitch-agent
                on all computes, and enable them back.
            5. Check that all ovs-agents are in alive state
            6. Check that iperf traffic wasn't interrupted during ovs restart,
                and not more than 10% datagrams are lost
        """

        # Launch iperf server on server2
        res = self.launch_iperf_server(self.server2, self.instance_keypair,
                                       vm_login='ubuntu', vm_pwd='ubuntu')
        err_msg = 'Failed to start the iperf server on vm result: {}'.format(
            res)
        assert not res['exit_code'], err_msg

        # Launch iperf client on server1
        res = self.launch_iperf_client(self.server1, self.server2,
                                       self.instance_keypair,
                                       vm_login='ubuntu', vm_pwd='ubuntu')
        err_msg = 'Failed to start the iperf client on vm result: {}'.format(
            res)
        assert not res['exit_code'], err_msg

        # Check iperf traffic before restart
        lost = self.get_lost_percentage(res['stdout'])
        err_msg = "Packet losses more than 0%. Actual value is {0}%".format(
            lost)
        assert lost == 0, err_msg

        self.os_conn.wait_agents_alive(self.ovs_agent_ids)

        # Launch client in background and restart agents
        res = self.launch_iperf_client(self.server1, self.server2,
                                       self.instance_keypair,
                                       vm_login='ubuntu', vm_pwd='ubuntu',
                                       background=True)
        err_msg = 'Failed to start the iperf client on vm result: {}'.format(
            res)
        assert not res['exit_code'], err_msg

        self.disable_ovs_agents_on_controller()
        self.os_conn.wait_agents_down(self.ovs_conroller_agents)
        self.restart_ovs_agents_on_computes()
        self.enable_ovs_agents_on_controllers()
        self.os_conn.wait_agents_alive(self.ovs_agent_ids)

        cmd = 'cat ~/iperf_client.log'
        while True:
            result = self.run_on_vm(self.server1, self.instance_keypair, cmd,
                                    vm_login='ubuntu', vm_password='ubuntu')
            lost = self.get_lost_percentage(result['stdout'])
            if lost is not None:
                break
            time.sleep(5)

        err_msg = "{0}% datagrams lost. Should be < 10%".format(lost)
        assert lost < 10, err_msg

        # check all agents are alive
        assert all([agt['alive'] for agt in
                    self.os_conn.neutron.list_agents()['agents']])


@pytest.mark.usefixtures("setup")
class TestOVSRestartAddFlows(OvsBase):
    """Check that new flows are added after restarts of openvswitch-agents."""

    @pytest.fixture(autouse=True)
    def _prepare_openstack(self, init):
        """Prepare OpenStack for scenarios run

        Steps:
            1. Update default security group
            2. Create create network net01: net01__subnet,
            192.168.1.0/24.
            3. Launch vm1 in net01 network
            4. Get list of openvswitch-agents
        """
        self.instance_keypair = self.os_conn.create_key(key_name='instancekey')
        zone = self.os_conn.nova.availability_zones.find(zoneName="nova")
        host = zone.hosts.keys()[0]

        self.setup_rules_for_default_sec_group()

        # create 1 network and 1 instance
        net, subnet = self.create_internal_network_with_subnet(suffix=1)
        self.os_conn.create_server(
            name='server_for_flow_check',
            availability_zone='{}:{}'.format(zone.zoneName, host),
            key_name=self.instance_keypair.name,
            nics=[{'net-id': net['network']['id']}])

        controllers = [node.data['fqdn']
                       for node in self.env.get_nodes_by_role('controller')]
        ovs_agts = self.os_conn.neutron.list_agents(
            binary='neutron-openvswitch-agent')['agents']

        # make a list of all ovs agent ids
        self.ovs_agent_ids = [agt['id'] for agt in ovs_agts]
        # make a list of ovs agents that resides only on controllers
        self.ovs_conroller_agents = [agt['id'] for agt in ovs_agts
                                     if agt['host'] in controllers]

    def test_ovs_new_flows_added_after_restart(self):
        """Check that new flows are added after ovs-agents restart

        Steps:
            1. Create network net01: net01__subnet, 192.168.1.0/24
            2. Launch vm1 in net01 network
            3. Get list of flows for br-int
            4. Save cookie parameter for bridge
            5. Disable ovs-agents on all controllers, restart service
               neutron-plugin-openvswitch-agent on all computes, and enable
               them back. To do this, launch the script against master node.
            6. Check that all ovs-agents are in alive state
            7. Get list of flows for br-int again
            8. Compere cookie parameters
        """
        server = self.os_conn.nova.servers.find(name="server_for_flow_check")
        node_name = getattr(server, "OS-EXT-SRV-ATTR:hypervisor_hostname")
        compute = [i for i in self.env.get_nodes_by_role('compute')
                   if i.data['fqdn'] == node_name][0]

        before_value = self.get_current_cookie(compute)

        # Check that all ovs agents are alive
        self.os_conn.wait_agents_alive(self.ovs_agent_ids)

        # Disable ovs agent on all controllers
        self.disable_ovs_agents_on_controller()

        # Then check that all ovs went down
        self.os_conn.wait_agents_down(self.ovs_conroller_agents)

        # Restart ovs agent service on all computes
        self.restart_ovs_agents_on_computes()

        # Enable ovs agent on all controllers
        self.enable_ovs_agents_on_controllers()

        # Then check that all ovs agents are alive
        self.os_conn.wait_agents_alive(self.ovs_agent_ids)

>>>>>>> 4f4870e9
        # sleep is used to check that system will be stable for some time
        # after restarting service
        time.sleep(30)

<<<<<<< HEAD
        # Check pings after anable/disable ovs-agents,
        # and after restart 'neutron-plugin-openvswitch-agent'.
        # Ping should NOT go between VMs
        self.check_ping_from_vm(self.server1, self.instance_keypair,
                                self.server2_ip, timeout=None,
                                should_be_available=False)
=======
        after_value = self.get_current_cookie(compute)
        assert before_value != after_value
>>>>>>> 4f4870e9
<|MERGE_RESOLUTION|>--- conflicted
+++ resolved
@@ -534,17 +534,401 @@
         # Check connectivity
         self.check_vm_connectivity()
 
-<<<<<<< HEAD
+
+@pytest.mark.check_env_("has_1_or_more_computes")
+@pytest.mark.usefixtures("setup")
+class TestOVSRestartTwoVmsOnSingleCompute(OvsBase):
+    """Check restarts of openvswitch-agents."""
+
+    @pytest.fixture(autouse=True)
+    def _prepare_openstack(self, init):
+        """Prepare OpenStack for scenarios run
+
+        Steps:
+            1. Update default security group
+            2. Create networks net01: net01__subnet, 192.168.1.0/24
+            3. Launch vm1 and vm2 in net01 network on a single compute compute
+            4. Go to vm1 console and send pings to vm2
+        """
+        self.instance_keypair = self.os_conn.create_key(key_name='instancekey')
+        zone = self.os_conn.nova.availability_zones.find(zoneName="nova")
+        host = zone.hosts.keys()[0]
+
+        self.setup_rules_for_default_sec_group()
+
+        # create 1 network and 2 instances
+        net, subnet = self.create_internal_network_with_subnet()
+
+        self.os_conn.create_server(
+            name='server01',
+            availability_zone='{}:{}'.format(zone.zoneName, host),
+            key_name=self.instance_keypair.name,
+            nics=[{'net-id': net['network']['id']}],
+            max_count=2)
+
+        # check pings
+        self.server1 = self.os_conn.nova.servers.find(name="server01-1")
+        self.server2_ip = self.os_conn.get_nova_instance_ips(
+            self.os_conn.nova.servers.find(name="server01-2")
+        ).values()[0]
+
+        self.check_ping_from_vm(self.server1, self.instance_keypair,
+                                self.server2_ip, timeout=2 * 60)
+
+        # make a list of all ovs agent ids
+        self.ovs_agent_ids = [
+            agt['id'] for agt in
+            self.os_conn.neutron.list_agents(
+                binary='neutron-openvswitch-agent')['agents']]
+        # make a list of ovs agents that resides only on controllers
+        controllers = [node.data['fqdn']
+                       for node in self.env.get_nodes_by_role('controller')]
+        ovs_agts = self.os_conn.neutron.list_agents(
+            binary='neutron-openvswitch-agent')['agents']
+        self.ovs_conroller_agents = [agt['id'] for agt in ovs_agts
+                                     if agt['host'] in controllers]
+
+    def test_ovs_restart_pcs_vms_on_single_compute_in_single_network(self):
+        """Check connectivity for instances scheduled on a single compute in
+         a single private network
+
+        Steps:
+            1. Update default security group
+            2. Create networks net01: net01__subnet, 192.168.1.0/24
+            3. Launch vm1 and vm2 in net01 network on a single compute compute
+            4. Go to vm1 console and send pings to vm2
+            5. Disable ovs-agents on all controllers, restart service
+                neutron-plugin-openvswitch-agent on all computes, and enable
+                them back. To do this, launch the script against master node.
+            6. Wait 30 seconds, send pings from vm1 to vm2 and check that
+                it is successful.
+
+        Duration 10m
+
+        """
+        # Check that all ovs agents are alive
+        self.os_conn.wait_agents_alive(self.ovs_agent_ids)
+
+        # Disable ovs agent on all controllers
+        self.disable_ovs_agents_on_controller()
+
+        # Then check that all ovs went down
+        self.os_conn.wait_agents_down(self.ovs_conroller_agents)
+
+        # Restart ovs agent service on all computes
+        self.restart_ovs_agents_on_computes()
+
+        # Enable ovs agent on all controllers
+        self.enable_ovs_agents_on_controllers()
+
+        # Then check that all ovs agents are alive
+        self.os_conn.wait_agents_alive(self.ovs_agent_ids)
+
+        # sleep is used to check that system will be stable for some time
+        # after restarting service
+        time.sleep(30)
+
+        self.check_ping_from_vm(self.server1, self.instance_keypair,
+                                self.server2_ip, timeout=2 * 60)
+
+        # check all agents are alive
+        assert all([agt['alive'] for agt in
+                    self.os_conn.neutron.list_agents()['agents']])
+
+
+@pytest.mark.check_env_("has_2_or_more_computes")
+@pytest.mark.usefixtures("setup")
+class TestOVSRestartWithIperfTraffic(OvsBase):
+    """Restart ovs-agents with iperf traffic background"""
+
+    def create_image(self, full_path):
+        """
+
+        :param full_path: full path to image file
+        :return: image object for Glance
+        """
+        with open(full_path, 'rb') as image_file:
+            image = self.os_conn.glance.images \
+                .create(name="image_ubuntu",
+                        disk_format='qcow2',
+                        data=image_file,
+                        container_format='bare')
+        return image
+
+    def get_lost_percentage(self, output):
+        """
+
+        :param output: list of lines (output of iperf client)
+        :return: percentage of lost datagrams
+        """
+        lost_datagrams_rate_pattern = re.compile('\d+/\d+ \((\d+)%\)')
+        server_report_flag = False
+        for line in output:
+            if server_report_flag:
+                result = lost_datagrams_rate_pattern.search(line)
+                if result:
+                    return int(result.group(1))
+            elif line.endswith("Server Report:\n"):
+                server_report_flag = True
+        return None
+
+    def launch_iperf_server(self, vm, keypair, vm_login, vm_pwd):
+        """Launch iperf server"""
+        server_cmd = 'iperf -u -s -p 5002 </dev/null > ~/iperf.log 2>&1 &'
+        res_srv = self.run_on_vm(vm, keypair, server_cmd, vm_login=vm_login,
+                                 vm_password=vm_pwd)
+        return res_srv
+
+    def launch_iperf_client(self, client, server, keypair, vm_login,
+                            vm_pwd, background=False):
+        """Launch iperf client"""
+        client_cmd = 'iperf --port 5002 -u --client {0} --len 64' \
+                     ' --bandwidth 1M --time 60 -i 10' \
+            .format(self.os_conn.get_nova_instance_ips(server)['fixed'])
+        if background:
+            client_cmd += ' < /dev/null > ~/iperf_client.log 2>&1 &'
+        res = self.run_on_vm(client, keypair, client_cmd, vm_login=vm_login,
+                             vm_password=vm_pwd)
+        return res
+
+    @pytest.fixture
+    def ubuntu_iperf_image(self):
+        image_path = os.path.join(settings.TEST_IMAGE_PATH,
+                                  settings.UBUNTU_IPERF_QCOW2)
+        if os.path.exists(image_path):
+            return image_path
+        return None
+
+    @pytest.fixture(autouse=True)
+    def skip_if_no_ubuntu_iperf_image(self, request, ubuntu_iperf_image):
+        if request.node.get_marker('require_QCOW2_ubuntu_image_with_iperf') \
+                and ubuntu_iperf_image is None:
+            pytest.skip("Unable to find QCOW2 ubuntu image with iperf")
+
+    @pytest.fixture
+    def _prepare_openstack(self, init):
+        """Prepare OpenStack for scenarios run
+
+        Steps:
+            1. Update default security group
+            2. Upload the image with pre-installed iperf
+            3. Create router01, create networks net01: net01__subnet,
+            192.168.1.0/24, net02: net02__subnet, 192.168.2.0/24 and
+            attach them to router01.
+            4. Create keypair
+            5. Launch vm1 in net01 network and vm2 in net02 network
+            on different computes
+            6. Go to vm1 console and send pings to vm2
+        """
+
+        self.setup_rules_for_default_sec_group()
+        vm_image = self.create_image(self.ubuntu_iperf_image())
+
+        self.instance_keypair = self.os_conn.create_key(
+            key_name='instancekey')
+        zone = self.os_conn.nova.availability_zones.find(zoneName="nova")
+        hosts = zone.hosts.keys()[:2]
+
+        # create router
+        router = self.os_conn.create_router(name="router01")
+
+        # create 2 networks and 2 instances
+        for i, hostname in enumerate(hosts, 1):
+            net, subnet = self.create_internal_network_with_subnet(suffix=i)
+            self.os_conn.router_interface_add(
+                router_id=router['router']['id'],
+                subnet_id=subnet['subnet']['id'])
+            self.os_conn.create_server(
+                name='server%02d' % i,
+                availability_zone='{}:{}'.format(zone.zoneName, hostname),
+                image_id=vm_image.id,
+                flavor=2,
+                timeout=300,
+                key_name=self.instance_keypair.name,
+                nics=[{'net-id': net['network']['id']}])
+
+        # check pings
+        self.server1 = self.os_conn.nova.servers.find(name="server01")
+        self.server2 = self.os_conn.nova.servers.find(name="server02")
+        self.server2_ip = self.os_conn.get_nova_instance_ips(
+            self.os_conn.nova.servers.find(name="server02")).values()[0]
+        self.check_ping_from_vm(self.server1, self.instance_keypair,
+                                self.server2_ip, vm_login='ubuntu',
+                                vm_password='ubuntu', timeout=4 * 60)
+
+        # make a list of ovs agents that resides only on controllers
+        controllers = [node.data['fqdn']
+                       for node in self.env.get_nodes_by_role('controller')]
+        ovs_agts = self.os_conn.neutron.list_agents(
+            binary='neutron-openvswitch-agent')['agents']
+
+        # make a list of all ovs agent ids
+        self.ovs_agent_ids = [agt['id'] for agt in ovs_agts]
+        self.ovs_conroller_agents = [agt['id'] for agt in ovs_agts
+                                     if agt['host'] in controllers]
+
+    @pytest.mark.require_QCOW2_ubuntu_image_with_iperf
+    def test_ovs_restart_with_iperf_traffic(self, _prepare_openstack):
+        """Checks that iperf traffic is not interrupted during ovs restart
+
+        Steps:
+            1. Run iperf server on server2
+            2. Run iperf client on server 1
+            3. Check that  packet losses < 1%
+            4. Disable ovs-agents on all controllers,
+                restart service neutron-plugin-openvswitch-agent
+                on all computes, and enable them back.
+            5. Check that all ovs-agents are in alive state
+            6. Check that iperf traffic wasn't interrupted during ovs restart,
+                and not more than 10% datagrams are lost
+        """
+
+        # Launch iperf server on server2
+        res = self.launch_iperf_server(self.server2, self.instance_keypair,
+                                       vm_login='ubuntu', vm_pwd='ubuntu')
+        err_msg = 'Failed to start the iperf server on vm result: {}'.format(
+            res)
+        assert not res['exit_code'], err_msg
+
+        # Launch iperf client on server1
+        res = self.launch_iperf_client(self.server1, self.server2,
+                                       self.instance_keypair,
+                                       vm_login='ubuntu', vm_pwd='ubuntu')
+        err_msg = 'Failed to start the iperf client on vm result: {}'.format(
+            res)
+        assert not res['exit_code'], err_msg
+
+        # Check iperf traffic before restart
+        lost = self.get_lost_percentage(res['stdout'])
+        err_msg = "Packet losses more than 0%. Actual value is {0}%".format(
+            lost)
+        assert lost == 0, err_msg
+
+        self.os_conn.wait_agents_alive(self.ovs_agent_ids)
+
+        # Launch client in background and restart agents
+        res = self.launch_iperf_client(self.server1, self.server2,
+                                       self.instance_keypair,
+                                       vm_login='ubuntu', vm_pwd='ubuntu',
+                                       background=True)
+        err_msg = 'Failed to start the iperf client on vm result: {}'.format(
+            res)
+        assert not res['exit_code'], err_msg
+
+        self.disable_ovs_agents_on_controller()
+        self.os_conn.wait_agents_down(self.ovs_conroller_agents)
+        self.restart_ovs_agents_on_computes()
+        self.enable_ovs_agents_on_controllers()
+        self.os_conn.wait_agents_alive(self.ovs_agent_ids)
+
+        cmd = 'cat ~/iperf_client.log'
+        while True:
+            result = self.run_on_vm(self.server1, self.instance_keypair, cmd,
+                                    vm_login='ubuntu', vm_password='ubuntu')
+            lost = self.get_lost_percentage(result['stdout'])
+            if lost is not None:
+                break
+            time.sleep(5)
+
+        err_msg = "{0}% datagrams lost. Should be < 10%".format(lost)
+        assert lost < 10, err_msg
+
+        # check all agents are alive
+        assert all([agt['alive'] for agt in
+                    self.os_conn.neutron.list_agents()['agents']])
+
+
+@pytest.mark.usefixtures("setup")
+class TestOVSRestartAddFlows(OvsBase):
+    """Check that new flows are added after restarts of openvswitch-agents."""
+
+    @pytest.fixture(autouse=True)
+    def _prepare_openstack(self, init):
+        """Prepare OpenStack for scenarios run
+
+        Steps:
+            1. Update default security group
+            2. Create create network net01: net01__subnet,
+            192.168.1.0/24.
+            3. Launch vm1 in net01 network
+            4. Get list of openvswitch-agents
+        """
+        self.instance_keypair = self.os_conn.create_key(key_name='instancekey')
+        zone = self.os_conn.nova.availability_zones.find(zoneName="nova")
+        host = zone.hosts.keys()[0]
+
+        self.setup_rules_for_default_sec_group()
+
+        # create 1 network and 1 instance
+        net, subnet = self.create_internal_network_with_subnet(suffix=1)
+        self.os_conn.create_server(
+            name='server_for_flow_check',
+            availability_zone='{}:{}'.format(zone.zoneName, host),
+            key_name=self.instance_keypair.name,
+            nics=[{'net-id': net['network']['id']}])
+
+        controllers = [node.data['fqdn']
+                       for node in self.env.get_nodes_by_role('controller')]
+        ovs_agts = self.os_conn.neutron.list_agents(
+            binary='neutron-openvswitch-agent')['agents']
+
+        # make a list of all ovs agent ids
+        self.ovs_agent_ids = [agt['id'] for agt in ovs_agts]
+        # make a list of ovs agents that resides only on controllers
+        self.ovs_conroller_agents = [agt['id'] for agt in ovs_agts
+                                     if agt['host'] in controllers]
+
+    def test_ovs_new_flows_added_after_restart(self):
+        """Check that new flows are added after ovs-agents restart
+
+        Steps:
+            1. Create network net01: net01__subnet, 192.168.1.0/24
+            2. Launch vm1 in net01 network
+            3. Get list of flows for br-int
+            4. Save cookie parameter for bridge
+            5. Disable ovs-agents on all controllers, restart service
+               neutron-plugin-openvswitch-agent on all computes, and enable
+               them back. To do this, launch the script against master node.
+            6. Check that all ovs-agents are in alive state
+            7. Get list of flows for br-int again
+            8. Compere cookie parameters
+        """
+        server = self.os_conn.nova.servers.find(name="server_for_flow_check")
+        node_name = getattr(server, "OS-EXT-SRV-ATTR:hypervisor_hostname")
+        compute = [i for i in self.env.get_nodes_by_role('compute')
+                   if i.data['fqdn'] == node_name][0]
+
+        before_value = self.get_current_cookie(compute)
+
+        # Check that all ovs agents are alive
+        self.os_conn.wait_agents_alive(self.ovs_agent_ids)
+
+        # Disable ovs agent on all controllers
+        self.disable_ovs_agents_on_controller()
+
+        # Then check that all ovs went down
+        self.os_conn.wait_agents_down(self.ovs_conroller_agents)
+
+        # Restart ovs agent service on all computes
+        self.restart_ovs_agents_on_computes()
+
+        # Enable ovs agent on all controllers
+        self.enable_ovs_agents_on_controllers()
+
+        # Then check that all ovs agents are alive
+        self.os_conn.wait_agents_alive(self.ovs_agent_ids)
+
+        # sleep is used to check that system will be stable for some time
+        # after restarting service
+        time.sleep(30)
+
+        after_value = self.get_current_cookie(compute)
+        assert before_value != after_value
+
 @pytest.mark.check_env_("has_2_or_more_computes")
 @pytest.mark.check_env_("is_vlan")
 @pytest.mark.usefixtures("setup")
 class TestOVSRestartTwoSeparateVms(OvsBase):
-=======
-
-@pytest.mark.check_env_("has_1_or_more_computes")
-@pytest.mark.usefixtures("setup")
-class TestOVSRestartTwoVmsOnSingleCompute(OvsBase):
->>>>>>> 4f4870e9
     """Check restarts of openvswitch-agents."""
 
     @pytest.fixture(autouse=True)
@@ -552,7 +936,6 @@
         """Prepare OpenStack for scenarios run
 
         Steps:
-<<<<<<< HEAD
         1. Update default security group if needed
         2. Create CONFIG 1:
             Network: test_net_05
@@ -657,393 +1040,13 @@
         self.restart_ovs_agents_on_computes()
         self.enable_ovs_agents_on_controllers()
 
-=======
-            1. Update default security group
-            2. Create networks net01: net01__subnet, 192.168.1.0/24
-            3. Launch vm1 and vm2 in net01 network on a single compute compute
-            4. Go to vm1 console and send pings to vm2
-        """
-        self.instance_keypair = self.os_conn.create_key(key_name='instancekey')
-        zone = self.os_conn.nova.availability_zones.find(zoneName="nova")
-        host = zone.hosts.keys()[0]
-
-        self.setup_rules_for_default_sec_group()
-
-        # create 1 network and 2 instances
-        net, subnet = self.create_internal_network_with_subnet()
-
-        self.os_conn.create_server(
-            name='server01',
-            availability_zone='{}:{}'.format(zone.zoneName, host),
-            key_name=self.instance_keypair.name,
-            nics=[{'net-id': net['network']['id']}],
-            max_count=2)
-
-        # check pings
-        self.server1 = self.os_conn.nova.servers.find(name="server01-1")
-        self.server2_ip = self.os_conn.get_nova_instance_ips(
-            self.os_conn.nova.servers.find(name="server01-2")
-        ).values()[0]
-
-        self.check_ping_from_vm(self.server1, self.instance_keypair,
-                                self.server2_ip, timeout=2 * 60)
-
-        # make a list of all ovs agent ids
-        self.ovs_agent_ids = [
-            agt['id'] for agt in
-            self.os_conn.neutron.list_agents(
-                binary='neutron-openvswitch-agent')['agents']]
-        # make a list of ovs agents that resides only on controllers
-        controllers = [node.data['fqdn']
-                       for node in self.env.get_nodes_by_role('controller')]
-        ovs_agts = self.os_conn.neutron.list_agents(
-            binary='neutron-openvswitch-agent')['agents']
-        self.ovs_conroller_agents = [agt['id'] for agt in ovs_agts
-                                     if agt['host'] in controllers]
-
-    def test_ovs_restart_pcs_vms_on_single_compute_in_single_network(self):
-        """Check connectivity for instances scheduled on a single compute in
-         a single private network
-
-        Steps:
-            1. Update default security group
-            2. Create networks net01: net01__subnet, 192.168.1.0/24
-            3. Launch vm1 and vm2 in net01 network on a single compute compute
-            4. Go to vm1 console and send pings to vm2
-            5. Disable ovs-agents on all controllers, restart service
-                neutron-plugin-openvswitch-agent on all computes, and enable
-                them back. To do this, launch the script against master node.
-            6. Wait 30 seconds, send pings from vm1 to vm2 and check that
-                it is successful.
-
-        Duration 10m
-
-        """
-        # Check that all ovs agents are alive
-        self.os_conn.wait_agents_alive(self.ovs_agent_ids)
-
-        # Disable ovs agent on all controllers
-        self.disable_ovs_agents_on_controller()
-
-        # Then check that all ovs went down
-        self.os_conn.wait_agents_down(self.ovs_conroller_agents)
-
-        # Restart ovs agent service on all computes
-        self.restart_ovs_agents_on_computes()
-
-        # Enable ovs agent on all controllers
-        self.enable_ovs_agents_on_controllers()
-
-        # Then check that all ovs agents are alive
-        self.os_conn.wait_agents_alive(self.ovs_agent_ids)
-
         # sleep is used to check that system will be stable for some time
         # after restarting service
         time.sleep(30)
 
-        self.check_ping_from_vm(self.server1, self.instance_keypair,
-                                self.server2_ip, timeout=2 * 60)
-
-        # check all agents are alive
-        assert all([agt['alive'] for agt in
-                    self.os_conn.neutron.list_agents()['agents']])
-
-
-@pytest.mark.check_env_("has_2_or_more_computes")
-@pytest.mark.usefixtures("setup")
-class TestOVSRestartWithIperfTraffic(OvsBase):
-    """Restart ovs-agents with iperf traffic background"""
-
-    def create_image(self, full_path):
-        """
-
-        :param full_path: full path to image file
-        :return: image object for Glance
-        """
-        with open(full_path, 'rb') as image_file:
-            image = self.os_conn.glance.images \
-                .create(name="image_ubuntu",
-                        disk_format='qcow2',
-                        data=image_file,
-                        container_format='bare')
-        return image
-
-    def get_lost_percentage(self, output):
-        """
-
-        :param output: list of lines (output of iperf client)
-        :return: percentage of lost datagrams
-        """
-        lost_datagrams_rate_pattern = re.compile('\d+/\d+ \((\d+)%\)')
-        server_report_flag = False
-        for line in output:
-            if server_report_flag:
-                result = lost_datagrams_rate_pattern.search(line)
-                if result:
-                    return int(result.group(1))
-            elif line.endswith("Server Report:\n"):
-                server_report_flag = True
-        return None
-
-    def launch_iperf_server(self, vm, keypair, vm_login, vm_pwd):
-        """Launch iperf server"""
-        server_cmd = 'iperf -u -s -p 5002 </dev/null > ~/iperf.log 2>&1 &'
-        res_srv = self.run_on_vm(vm, keypair, server_cmd, vm_login=vm_login,
-                                 vm_password=vm_pwd)
-        return res_srv
-
-    def launch_iperf_client(self, client, server, keypair, vm_login,
-                            vm_pwd, background=False):
-        """Launch iperf client"""
-        client_cmd = 'iperf --port 5002 -u --client {0} --len 64' \
-                     ' --bandwidth 1M --time 60 -i 10' \
-            .format(self.os_conn.get_nova_instance_ips(server)['fixed'])
-        if background:
-            client_cmd += ' < /dev/null > ~/iperf_client.log 2>&1 &'
-        res = self.run_on_vm(client, keypair, client_cmd, vm_login=vm_login,
-                             vm_password=vm_pwd)
-        return res
-
-    @pytest.fixture
-    def ubuntu_iperf_image(self):
-        image_path = os.path.join(settings.TEST_IMAGE_PATH,
-                                  settings.UBUNTU_IPERF_QCOW2)
-        if os.path.exists(image_path):
-            return image_path
-        return None
-
-    @pytest.fixture(autouse=True)
-    def skip_if_no_ubuntu_iperf_image(self, request, ubuntu_iperf_image):
-        if request.node.get_marker('require_QCOW2_ubuntu_image_with_iperf') \
-                and ubuntu_iperf_image is None:
-            pytest.skip("Unable to find QCOW2 ubuntu image with iperf")
-
-    @pytest.fixture
-    def _prepare_openstack(self, init):
-        """Prepare OpenStack for scenarios run
-
-        Steps:
-            1. Update default security group
-            2. Upload the image with pre-installed iperf
-            3. Create router01, create networks net01: net01__subnet,
-            192.168.1.0/24, net02: net02__subnet, 192.168.2.0/24 and
-            attach them to router01.
-            4. Create keypair
-            5. Launch vm1 in net01 network and vm2 in net02 network
-            on different computes
-            6. Go to vm1 console and send pings to vm2
-        """
-
-        self.setup_rules_for_default_sec_group()
-        vm_image = self.create_image(self.ubuntu_iperf_image())
-
-        self.instance_keypair = self.os_conn.create_key(
-            key_name='instancekey')
-        zone = self.os_conn.nova.availability_zones.find(zoneName="nova")
-        hosts = zone.hosts.keys()[:2]
-
-        # create router
-        router = self.os_conn.create_router(name="router01")
-
-        # create 2 networks and 2 instances
-        for i, hostname in enumerate(hosts, 1):
-            net, subnet = self.create_internal_network_with_subnet(suffix=i)
-            self.os_conn.router_interface_add(
-                router_id=router['router']['id'],
-                subnet_id=subnet['subnet']['id'])
-            self.os_conn.create_server(
-                name='server%02d' % i,
-                availability_zone='{}:{}'.format(zone.zoneName, hostname),
-                image_id=vm_image.id,
-                flavor=2,
-                timeout=300,
-                key_name=self.instance_keypair.name,
-                nics=[{'net-id': net['network']['id']}])
-
-        # check pings
-        self.server1 = self.os_conn.nova.servers.find(name="server01")
-        self.server2 = self.os_conn.nova.servers.find(name="server02")
-        self.server2_ip = self.os_conn.get_nova_instance_ips(
-            self.os_conn.nova.servers.find(name="server02")).values()[0]
-        self.check_ping_from_vm(self.server1, self.instance_keypair,
-                                self.server2_ip, vm_login='ubuntu',
-                                vm_password='ubuntu', timeout=4 * 60)
-
-        # make a list of ovs agents that resides only on controllers
-        controllers = [node.data['fqdn']
-                       for node in self.env.get_nodes_by_role('controller')]
-        ovs_agts = self.os_conn.neutron.list_agents(
-            binary='neutron-openvswitch-agent')['agents']
-
-        # make a list of all ovs agent ids
-        self.ovs_agent_ids = [agt['id'] for agt in ovs_agts]
-        self.ovs_conroller_agents = [agt['id'] for agt in ovs_agts
-                                     if agt['host'] in controllers]
-
-    @pytest.mark.require_QCOW2_ubuntu_image_with_iperf
-    def test_ovs_restart_with_iperf_traffic(self, _prepare_openstack):
-        """Checks that iperf traffic is not interrupted during ovs restart
-
-        Steps:
-            1. Run iperf server on server2
-            2. Run iperf client on server 1
-            3. Check that  packet losses < 1%
-            4. Disable ovs-agents on all controllers,
-                restart service neutron-plugin-openvswitch-agent
-                on all computes, and enable them back.
-            5. Check that all ovs-agents are in alive state
-            6. Check that iperf traffic wasn't interrupted during ovs restart,
-                and not more than 10% datagrams are lost
-        """
-
-        # Launch iperf server on server2
-        res = self.launch_iperf_server(self.server2, self.instance_keypair,
-                                       vm_login='ubuntu', vm_pwd='ubuntu')
-        err_msg = 'Failed to start the iperf server on vm result: {}'.format(
-            res)
-        assert not res['exit_code'], err_msg
-
-        # Launch iperf client on server1
-        res = self.launch_iperf_client(self.server1, self.server2,
-                                       self.instance_keypair,
-                                       vm_login='ubuntu', vm_pwd='ubuntu')
-        err_msg = 'Failed to start the iperf client on vm result: {}'.format(
-            res)
-        assert not res['exit_code'], err_msg
-
-        # Check iperf traffic before restart
-        lost = self.get_lost_percentage(res['stdout'])
-        err_msg = "Packet losses more than 0%. Actual value is {0}%".format(
-            lost)
-        assert lost == 0, err_msg
-
-        self.os_conn.wait_agents_alive(self.ovs_agent_ids)
-
-        # Launch client in background and restart agents
-        res = self.launch_iperf_client(self.server1, self.server2,
-                                       self.instance_keypair,
-                                       vm_login='ubuntu', vm_pwd='ubuntu',
-                                       background=True)
-        err_msg = 'Failed to start the iperf client on vm result: {}'.format(
-            res)
-        assert not res['exit_code'], err_msg
-
-        self.disable_ovs_agents_on_controller()
-        self.os_conn.wait_agents_down(self.ovs_conroller_agents)
-        self.restart_ovs_agents_on_computes()
-        self.enable_ovs_agents_on_controllers()
-        self.os_conn.wait_agents_alive(self.ovs_agent_ids)
-
-        cmd = 'cat ~/iperf_client.log'
-        while True:
-            result = self.run_on_vm(self.server1, self.instance_keypair, cmd,
-                                    vm_login='ubuntu', vm_password='ubuntu')
-            lost = self.get_lost_percentage(result['stdout'])
-            if lost is not None:
-                break
-            time.sleep(5)
-
-        err_msg = "{0}% datagrams lost. Should be < 10%".format(lost)
-        assert lost < 10, err_msg
-
-        # check all agents are alive
-        assert all([agt['alive'] for agt in
-                    self.os_conn.neutron.list_agents()['agents']])
-
-
-@pytest.mark.usefixtures("setup")
-class TestOVSRestartAddFlows(OvsBase):
-    """Check that new flows are added after restarts of openvswitch-agents."""
-
-    @pytest.fixture(autouse=True)
-    def _prepare_openstack(self, init):
-        """Prepare OpenStack for scenarios run
-
-        Steps:
-            1. Update default security group
-            2. Create create network net01: net01__subnet,
-            192.168.1.0/24.
-            3. Launch vm1 in net01 network
-            4. Get list of openvswitch-agents
-        """
-        self.instance_keypair = self.os_conn.create_key(key_name='instancekey')
-        zone = self.os_conn.nova.availability_zones.find(zoneName="nova")
-        host = zone.hosts.keys()[0]
-
-        self.setup_rules_for_default_sec_group()
-
-        # create 1 network and 1 instance
-        net, subnet = self.create_internal_network_with_subnet(suffix=1)
-        self.os_conn.create_server(
-            name='server_for_flow_check',
-            availability_zone='{}:{}'.format(zone.zoneName, host),
-            key_name=self.instance_keypair.name,
-            nics=[{'net-id': net['network']['id']}])
-
-        controllers = [node.data['fqdn']
-                       for node in self.env.get_nodes_by_role('controller')]
-        ovs_agts = self.os_conn.neutron.list_agents(
-            binary='neutron-openvswitch-agent')['agents']
-
-        # make a list of all ovs agent ids
-        self.ovs_agent_ids = [agt['id'] for agt in ovs_agts]
-        # make a list of ovs agents that resides only on controllers
-        self.ovs_conroller_agents = [agt['id'] for agt in ovs_agts
-                                     if agt['host'] in controllers]
-
-    def test_ovs_new_flows_added_after_restart(self):
-        """Check that new flows are added after ovs-agents restart
-
-        Steps:
-            1. Create network net01: net01__subnet, 192.168.1.0/24
-            2. Launch vm1 in net01 network
-            3. Get list of flows for br-int
-            4. Save cookie parameter for bridge
-            5. Disable ovs-agents on all controllers, restart service
-               neutron-plugin-openvswitch-agent on all computes, and enable
-               them back. To do this, launch the script against master node.
-            6. Check that all ovs-agents are in alive state
-            7. Get list of flows for br-int again
-            8. Compere cookie parameters
-        """
-        server = self.os_conn.nova.servers.find(name="server_for_flow_check")
-        node_name = getattr(server, "OS-EXT-SRV-ATTR:hypervisor_hostname")
-        compute = [i for i in self.env.get_nodes_by_role('compute')
-                   if i.data['fqdn'] == node_name][0]
-
-        before_value = self.get_current_cookie(compute)
-
-        # Check that all ovs agents are alive
-        self.os_conn.wait_agents_alive(self.ovs_agent_ids)
-
-        # Disable ovs agent on all controllers
-        self.disable_ovs_agents_on_controller()
-
-        # Then check that all ovs went down
-        self.os_conn.wait_agents_down(self.ovs_conroller_agents)
-
-        # Restart ovs agent service on all computes
-        self.restart_ovs_agents_on_computes()
-
-        # Enable ovs agent on all controllers
-        self.enable_ovs_agents_on_controllers()
-
-        # Then check that all ovs agents are alive
-        self.os_conn.wait_agents_alive(self.ovs_agent_ids)
-
->>>>>>> 4f4870e9
-        # sleep is used to check that system will be stable for some time
-        # after restarting service
-        time.sleep(30)
-
-<<<<<<< HEAD
         # Check pings after anable/disable ovs-agents,
         # and after restart 'neutron-plugin-openvswitch-agent'.
         # Ping should NOT go between VMs
         self.check_ping_from_vm(self.server1, self.instance_keypair,
                                 self.server2_ip, timeout=None,
-                                should_be_available=False)
-=======
-        after_value = self.get_current_cookie(compute)
-        assert before_value != after_value
->>>>>>> 4f4870e9
+                                should_be_available=False)