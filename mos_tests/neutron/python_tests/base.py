--- conflicted
+++ resolved
@@ -124,14 +124,9 @@
                  waiting_for=err_msg.format(command=command))
         return results[-1]
 
-<<<<<<< HEAD
-    def check_ping_from_vm(self, vm, vm_keypair, ip_to_ping=None,
-                           vm_login='cirros', timeout=3 * 60):
-=======
     def check_ping_from_vm(self, vm, vm_keypair=None, ip_to_ping=None,
                            timeout=3 * 60, vm_login='cirros',
                            vm_password='cubswin:)'):
->>>>>>> 4af52bc8
         if ip_to_ping is None:
             ip_to_ping = [settings.PUBLIC_TEST_IP]
         if isinstance(ip_to_ping, six.string_types):
@@ -139,11 +134,7 @@
         cmd_list = ["ping -c1 {0}".format(x) for x in ip_to_ping]
         cmd = ' && '.join(cmd_list)
         res = self.run_on_vm(vm, vm_keypair, cmd, timeout=timeout,
-<<<<<<< HEAD
-                             vm_login=vm_login)
-=======
                              vm_login=vm_login, vm_password=vm_password)
->>>>>>> 4af52bc8
         error_msg = (
             'Instance has no connectivity, exit code {exit_code},'
             'stdout {stdout}, stderr {stderr}'
