--- conflicted
+++ resolved
@@ -40,10 +40,7 @@
                                                password=OS_PASSWORD,
                                                tenat_name=OS_TENANT_NAME,
                                                project_name=OS_PROJECT_NAME)
-<<<<<<< HEAD
-
-=======
->>>>>>> 372d4043
+
         # Nova connect
         OS_TOKEN = self.keystone.get_token(self.keystone.session)
         RAW_TOKEN = self.keystone.get_raw_token_from_identity_service(
