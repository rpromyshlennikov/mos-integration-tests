--- conflicted
+++ resolved
@@ -69,21 +69,6 @@
                 insecure=True)
 
         # Cinder endpoint
-<<<<<<< HEAD
-        self.cinder = cinder_client.Client('2', OS_USERNAME, OS_PASSWORD,
-                                           OS_TENANT_NAME,
-                                           auth_url=OS_AUTH_URL)
-        self.instances = []
-        self.floating_ips = []
-        self.volumes = []
-        self.flavors = []
-        self.keys = []
-
-        self.sec_group = self.nova.security_groups.create('security_nova',
-                                                          'Security group, '
-                                                          'created for Nova '
-                                                          'automatic tests')
-=======
         cls.cinder = cinder_client.Client(
                 '2',
                 OS_USERNAME,
@@ -99,7 +84,6 @@
                                                         'Security group, '
                                                         'created for Nova '
                                                         'automatic tests')
->>>>>>> 17b41d87
         rules = [
             {
                 # ssh
@@ -133,19 +117,11 @@
         for volume in self.volumes:
             common_functions.delete_volume(self.cinder, volume)
         self.volumes = []
-        for flavor in self.flavors:
-            common_functions.delete_flavor(self.nova, flavor)
-        self.flavors = []
-        for key in self.keys:
-            common_functions.delete_key(self.nova, key)
-        self.keys = []
-
-    @unittest.skip
+
     def test_543358_NovaLaunchVMFromImageWithAllFlavours(self):
         """ This test case checks creation of instance from image with all
         types of flavor. For this test needs 2 nodes with compute role:
         20Gb RAM and 150GB disk for each
-
             Steps:
              1. Create a floating ip
              2. Create an instance from an image with some flavor
@@ -165,13 +141,13 @@
             self.floating_ips.append(floating_ip)
             self.assertIn(floating_ip.ip, [fip_info.ip for fip_info in
                                            self.nova.floating_ips.list()])
-            inst = common_functions.create_instance(self.nova, self.instances,
-                                                    "inst_543358_{}"
+            inst = common_functions.create_instance(self.nova, "inst_543358_{}"
                                                     .format(flavor.name),
                                                     flavor.id, net,
                                                     [self.sec_group.name],
                                                     image_id=image_id)
             inst_id = inst.id
+            self.instances.append(inst_id)
             inst.add_floating_ip(floating_ip.ip)
             self.assertTrue(common_functions.check_ip(self.nova, inst_id,
                                                       floating_ip.ip))
@@ -182,7 +158,6 @@
         """ This test case checks creation of instance from volume with all
         types of flavor. For this test needs 2 nodes with compute role:
         20Gb RAM and 150GB disk for each
-
             Steps:
              1. Create bootable volume
              1. Create a floating ip
@@ -206,13 +181,13 @@
             volume = common_functions.create_volume(self.cinder, image_id)
             self.volumes.append(volume)
             bdm = {'vda': volume.id}
-            inst = common_functions.create_instance(self.nova, self.instances,
-                                                    "inst_543360_{}"
+            inst = common_functions.create_instance(self.nova, "inst_543360_{}"
                                                     .format(flavor.name),
                                                     flavor.id, net,
                                                     [self.sec_group.name],
                                                     block_device_mapping=bdm)
             inst_id = inst.id
+            self.instances.append(inst_id)
             inst.add_floating_ip(floating_ip.ip)
             self.assertTrue(common_functions.check_ip(self.nova, inst_id,
                                                       floating_ip.ip))
@@ -222,7 +197,6 @@
     def test_543355_ResizeDownAnInstanceBootedFromVolume(self):
         """ This test checks that nova allows
             resize down an instance booted from volume
-
             Steps:
             1. Create bootable volume
             2. Boot instance from newly created volume
@@ -244,16 +218,11 @@
         initial_flavor = flavor_list['m1.small']
         resize_flavor = flavor_list['m1.tiny']
         bdm = {'vda': volume.id}
-<<<<<<< HEAD
-        instance = common_functions.create_instance(self.nova, self.instances,
-                                                    name, initial_flavor, net,
-                                                    self.sec_group.name,
-=======
         instance = common_functions.create_instance(self.nova, name,
                                                     initial_flavor, net,
                                                     [self.sec_group.name],
->>>>>>> 17b41d87
                                                     block_device_mapping=bdm)
+        self.instances.append(instance.id)
 
         # Assert for attached volumes
         attached_volumes = self.nova.servers.get(instance).to_dict()[
@@ -286,7 +255,6 @@
 
     def test_543359_MassivelySpawnVolumes(self):
         """ This test checks massively spawn volumes
-
             Steps:
                 1. Create 10 volumes
                 2. Check status of newly created volumes
@@ -311,7 +279,6 @@
     def test_543356_NovaMassivelySpawnVMsWithBootLocal(self):
         """ This test case creates a lot of VMs with boot local, checks it
         state and availability and then deletes it.
-
             Steps:
                 1. Boot 10-100 instances from image.
                 2. Check that list of instances contains created VMs.
@@ -372,7 +339,6 @@
     def test_543357_NovaMassivelySpawnVMsBootFromCinder(self):
         """ This test case creates a lot of VMs which boot from Cinder, checks
         it state and availability and then deletes it.
-
             Steps:
                 1. Create 10-100 volumes.
                 2. Boot 10-100 instances from volumes.
