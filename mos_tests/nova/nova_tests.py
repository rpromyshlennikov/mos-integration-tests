--- conflicted
+++ resolved
@@ -333,15 +333,9 @@
                 self.nova, inst_id, fip_dict[inst_id]))
 
         for inst_id in self.instances:
-<<<<<<< HEAD
-            ping = common_functions.ping_command(fip_dict[inst_id], interval=8)
-            msg = "Instance {0} is not reachable".format(inst_id)
-            self.assertTrue(ping, msg)
-=======
-            ping = common_functions.ping_command(fip_dict[inst_id])
+            ping = common_functions.ping_command(fip_dict[inst_id], i=8)
             self.assertTrue(ping,
                             "Instance {} is not reachable".format(inst_id))
->>>>>>> 5547823f
 
     def test_543357_NovaMassivelySpawnVMsBootFromCinder(self):
         """ This test case creates a lot of VMs which boot from Cinder, checks
@@ -410,15 +404,9 @@
                 self.nova, inst_id, fip_dict[inst_id]))
 
         for inst_id in self.instances:
-<<<<<<< HEAD
-            ping = common_functions.ping_command(fip_dict[inst_id], interval=8)
-            msg = "Instance {0} is not reachable".format(inst_id)
-            self.assertTrue(ping, msg)
-=======
-            ping = common_functions.ping_command(fip_dict[inst_id])
+            ping = common_functions.ping_command(fip_dict[inst_id], i=8)
             self.assertTrue(ping,
                             "Instance {} is not reachable".format(inst_id))
->>>>>>> 5547823f
 
     def test_2238776_NetworkConnectivityToVMDuringLiveMigration(self):
         """ This test checks network connectivity to VM during Live Migration
