#    Copyright 2015 Mirantis, Inc.
#
#    Licensed under the Apache License, Version 2.0 (the "License"); you may
#    not use this file except in compliance with the License. You may obtain
#    a copy of the License at
#
#         http://www.apache.org/licenses/LICENSE-2.0
#
#    Unless required by applicable law or agreed to in writing, software
#    distributed under the License is distributed on an "AS IS" BASIS, WITHOUT
#    WARRANTIES OR CONDITIONS OF ANY KIND, either express or implied. See the
#    License for the specific language governing permissions and limitations
#    under the License.

import re
import subprocess
from time import sleep
from time import time

import logging
import paramiko
import pytest
import six

from mos_tests.environment.ssh import SSHClient
from mos_tests.functions.base import OpenStackTestCase
from mos_tests.functions import common as common_functions
from mos_tests.functions import network_checks
from mos_tests.neutron.python_tests.base import TestBase


logger = logging.getLogger(__name__)


@pytest.mark.undestructive
class NovaIntegrationTests(OpenStackTestCase):
    """Basic automated tests for OpenStack Nova verification. """

    def setUp(self):
        super(self.__class__, self).setUp()

        self.instances = []
        self.floating_ips = []
        self.volumes = []
        self.flavors = []
        self.keys = []

        self.sec_group = self.nova.security_groups.create('security_nova',
                                                          'Security group, '
                                                          'created for Nova '
                                                          'automatic tests')
        rules = [
            {
                # ssh
                'ip_protocol': 'tcp',
                'from_port': 22,
                'to_port': 22,
                'cidr': '0.0.0.0/0',
            },
            {
                # ping
                'ip_protocol': 'icmp',
                'from_port': -1,
                'to_port': -1,
                'cidr': '0.0.0.0/0',
            }
        ]
        for rule in rules:
            self.nova.security_group_rules.create(self.sec_group.id, **rule)

    def tearDown(self):
        for inst in self.instances:
            common_functions.delete_instance(self.nova, inst)
        self.instances = []
        for fip in self.floating_ips:
            common_functions.delete_floating_ip(self.nova, fip)
        self.floating_ips = []
        for volume in self.volumes:
            common_functions.delete_volume(self.cinder, volume)
        self.volumes = []
        for flavor in self.flavors:
            common_functions.delete_flavor(self.nova, flavor.id)
        self.flavors = []
        for key in self.keys:
            common_functions.delete_keys(self.nova, key.name)
        self.keys = []
        self.nova.security_groups.delete(self.sec_group)

    @pytest.mark.check_env_("is_any_compute_suitable_for_max_flavor")
    @pytest.mark.testrail_id('543358')
    def test_nova_launch_v_m_from_image_with_all_flavours(self):
        """This test case checks creation of instance from image with all
        types of flavor. For this test we need node with compute role:
        8 VCPUs, 16+GB RAM and 160+GB disk for any compute

        Steps:
            1. Create a floating ip
            2. Create an instance from an image with some flavor
            3. Add the floating ip to the instance
            4. Ping the instance by the floating ip
            5. Delete the floating ip
            6. delete the instance
            7. Repeat all steps for all types of flavor
        """
        networks = self.neutron.list_networks()['networks']
        net = [net['id'] for net in networks
               if not net['router:external']][0]
        image_id = [image.id for image in self.nova.images.list() if
                    image.name == 'TestVM'][0]
        flavor_list = self.nova.flavors.list()
        for flavor in flavor_list:
            floating_ip = self.nova.floating_ips.create()
            self.floating_ips.append(floating_ip)
            self.assertIn(floating_ip.ip, [fip_info.ip for fip_info in
                                           self.nova.floating_ips.list()])
            inst = common_functions.create_instance(self.nova,
                                                    "inst_543358_{}"
                                                    .format(flavor.name),
                                                    flavor.id, net,
                                                    [self.sec_group.name],
                                                    image_id=image_id,
                                                    inst_list=self.instances)
            inst.add_floating_ip(floating_ip.ip)
            self.assertTrue(common_functions.check_ip(self.nova, inst.id,
                                                      floating_ip.ip))
            ping = common_functions.ping_command(floating_ip.ip)
            common_functions.delete_instance(self.nova, inst.id)
            self.assertTrue(ping, "Instance is not reachable")

    @pytest.mark.check_env_("is_any_compute_suitable_for_max_flavor")
    @pytest.mark.testrail_id('543360')
    def test_nova_launch_v_m_from_volume_with_all_flavours(self):
        """This test case checks creation of instance from volume with all
        types of flavor. For this test we need node with compute role:
        8 VCPUs, 16+GB RAM and 160+GB disk for any compute

        Steps:
            1. Create bootable volume
            1. Create a floating ip
            2. Create an instance from an image with some flavor
            3. Add the floating ip to the instance
            4. Ping the instance by the floating ip
            5. Delete the floating ip
            6. delete the instance
            7. Repeat all steps for all types of flavor
        """
        image_id = [image.id for image in self.nova.images.list() if
                    image.name == 'TestVM'][0]
        networks = self.neutron.list_networks()['networks']
        net = [net['id'] for net in networks if not net['router:external']][0]
        flavor_list = self.nova.flavors.list()
        volume = common_functions.create_volume(self.cinder, image_id)
        self.volumes.append(volume)
        bdm = {'vda': volume.id}
        for flavor in flavor_list:
            floating_ip = self.nova.floating_ips.create()
            self.floating_ips.append(floating_ip)
            self.assertIn(floating_ip.ip, [fip_info.ip for fip_info in
                                           self.nova.floating_ips.list()])
            inst = common_functions.create_instance(self.nova,
                                                    "inst_543360_{}"
                                                    .format(flavor.name),
                                                    flavor.id, net,
                                                    [self.sec_group.name],
                                                    block_device_mapping=bdm,
                                                    inst_list=self.instances)
            inst.add_floating_ip(floating_ip.ip)
            self.assertTrue(common_functions.check_ip(self.nova, inst.id,
                                                      floating_ip.ip))
            ping = common_functions.ping_command(floating_ip.ip)
            common_functions.delete_instance(self.nova, inst.id)
            self.assertTrue(ping, "Instance is not reachable")

    @pytest.mark.testrail_id('543355')
    def test_resize_down_an_instance_booted_from_volume(self):
        """This test checks that nova allows
            resize down an instance booted from volume
            Steps:
            1. Create bootable volume
            2. Boot instance from newly created volume
            3. Resize instance from m1.small to m1.tiny
        """

        # 1. Create bootable volume
        image_id = [image.id for image in self.nova.images.list() if
                    image.name == 'TestVM'][0]

        volume = common_functions.create_volume(self.cinder, image_id,
                                                timeout=60)
        self.volumes.append(volume)

        # 2. Create instance from newly created volume, associate floating_ip
        name = 'TestVM_543355_instance_to_resize'
        networks = self.neutron.list_networks()['networks']
        net = [net['id'] for net in networks if not net['router:external']][0]
        flavor_list = {f.name: f.id for f in self.nova.flavors.list()}
        initial_flavor = flavor_list['m1.small']
        resize_flavor = flavor_list['m1.tiny']
        bdm = {'vda': volume.id}
        instance = common_functions.create_instance(self.nova,
                                                    name, initial_flavor, net,
                                                    [self.sec_group.name],
                                                    block_device_mapping=bdm,
                                                    inst_list=self.instances)
        self.instances.append(instance.id)

        # Assert for attached volumes
        attached_volumes = self.nova.servers.get(instance).to_dict()[
            'os-extended-volumes:volumes_attached']
        self.assertIn({'id': volume.id}, attached_volumes)

        # Assert to flavor size
        self.assertEqual(self.nova.servers.get(instance).flavor['id'],
                         initial_flavor,
                         "Unexpected instance flavor before resize")

        floating_ip = self.nova.floating_ips.create()
        self.floating_ips.append(floating_ip.ip)
        instance.add_floating_ip(floating_ip.ip)

        # 3. Resize from m1.small to m1.tiny
        self.nova.servers.resize(instance, resize_flavor)
        common_functions.check_inst_status(self.nova, instance.id,
                                           'VERIFY_RESIZE', 60)
        self.nova.servers.confirm_resize(instance)
        common_functions.check_inst_status(self.nova, instance.id,
                                           'ACTIVE', 60)
        self.assertEqual(self.nova.servers.get(instance).flavor['id'],
                         resize_flavor,
                         "Unexpected instance flavor after resize")

        # Check that instance is reachable
        ping = common_functions.ping_command(floating_ip.ip)
        self.assertTrue(ping, "Instance after resize is not reachable")

    @pytest.mark.testrail_id('543359')
    def test_massively_spawn_volumes(self):
        """This test checks massively spawn volumes

        Steps:
            1. Create 10 volumes
            2. Check status of newly created volumes
            3. Delete all volumes
        """
        volume_count = 10
        volumes = []

        # Creation using Cinder
        for num in range(volume_count):
            volumes.append(
                self.cinder.volumes.create(
                    1, name='Volume_{}'.format(num + 1)))
        self.volumes.extend(volumes)

        for volume in self.cinder.volumes.list():
            self.assertTrue(
                common_functions.check_volume_status(self.cinder, volume.id,
                                                     'available', 60),
                "Volume '{0}' is not available".format(volume.id))

    @pytest.mark.testrail_id('543356')
    def test_nova_massively_spawn_v_ms_with_boot_local(self):
        """This test case creates a lot of VMs with boot local, checks it
        state and availability and then deletes it.

        Steps:
            1. Boot 10-100 instances from image.
            2. Check that list of instances contains created VMs.
            3. Check state of created instances
            4. Add the floating ips to the instances
            5. Ping the instances by the floating ips
        """
        initial_instances = self.nova.servers.list()
        primary_name = "testVM_543356"
        count = 10
        image_dict = {im.name: im.id for im in self.nova.images.list()}
        image_id = image_dict["TestVM"]
        flavor_dict = {f.name: f.id for f in self.nova.flavors.list()}
        flavor_id = flavor_dict["m1.micro"]
        networks = self.neutron.list_networks()["networks"]
        net_dict = {net["name"]: net["id"] for net in networks}
        net_internal_id = net_dict["admin_internal_net"]

        self.floating_ips = [self.nova.floating_ips.create()
                             for _ in range(count)]
        fip_new = [fip_info.ip for fip_info in self.floating_ips]
        fip_all = [fip_info.ip for fip_info in self.nova.floating_ips.list()]
        for fip in fip_new:
            self.assertIn(fip, fip_all)

        self.nova.servers.create(primary_name, image_id, flavor_id,
                                 max_count=count,
                                 security_groups=[self.sec_group.name],
                                 nics=[{"net-id": net_internal_id}])
        start_time = time()
        timeout = 5
        while len(self.nova.servers.list()) < len(initial_instances) + count \
                and time() < start_time + timeout * 60:
            sleep(5)

        instances = [inst for inst in self.nova.servers.list()
                     if inst not in initial_instances]
        self.instances = [inst.id for inst in instances]
        for inst_id in self.instances:
            self.assertTrue(common_functions.check_inst_status(self.nova,
                                                               inst_id,
                                                               'ACTIVE'))
        fip_dict = {}
        for inst in instances:
            fip = fip_new.pop()
            inst.add_floating_ip(fip)
            fip_dict[inst.id] = fip

        for inst_id in self.instances:
            self.assertTrue(common_functions.check_ip(
                self.nova, inst_id, fip_dict[inst_id]))

        for inst_id in self.instances:
            ping = common_functions.ping_command(fip_dict[inst_id], i=8)
            self.assertTrue(ping,
                            "Instance {} is not reachable".format(inst_id))

    @pytest.mark.testrail_id('543357')
    def test_nova_massively_spawn_v_ms_boot_from_cinder(self):
        """This test case creates a lot of VMs which boot from Cinder, checks
        it state and availability and then deletes it.

        Steps:
            1. Create 10-100 volumes.
            2. Boot 10-100 instances from volumes.
            3. Check that list of instances contains created VMs.
            4. Check state of created instances
            5. Add the floating ips to the instances
            6. Ping the instances by the floating ips
        """
        initial_instances = self.nova.servers.list()
        count = 10
        primary_name = "testVM_543357"
        image_dict = {im.name: im.id for im in self.nova.images.list()}
        image_id = image_dict["TestVM"]
        flavor_dict = {f.name: f.id for f in self.nova.flavors.list()}
        flavor_id = flavor_dict["m1.tiny"]
        networks = self.neutron.list_networks()["networks"]
        net_dict = {net["name"]: net["id"] for net in networks}
        net_internal_id = net_dict["admin_internal_net"]

        initial_volumes = self.cinder.volumes.list()
        for i in range(count):
            common_functions.create_volume(self.cinder, image_id, size=1)
        self.volumes = [volume for volume in self.cinder.volumes.list()
                        if volume not in initial_volumes]
        msg = "Count of created volumes is incorrect!"
        self.assertEqual(len(self.volumes), 10, msg)

        self.floating_ips = [self.nova.floating_ips.create()
                             for _ in range(count)]
        fip_new = [fip_info.ip for fip_info in self.floating_ips]
        fip_all = [fip_info.ip for fip_info in self.nova.floating_ips.list()]
        for fip in fip_new:
            self.assertIn(fip, fip_all)

        for volume in self.volumes:
            bdm = {'vda': volume.id}
            self.nova.servers.create(primary_name, '', flavor_id,
                                     security_groups=[self.sec_group.name],
                                     block_device_mapping=bdm,
                                     nics=[{"net-id": net_internal_id}])
        start_time = time()
        timeout = 5
        while len(self.nova.servers.list()) < len(initial_instances) + count \
                and time() < start_time + timeout * 60:
            sleep(5)

        instances = [inst for inst in self.nova.servers.list()
                     if inst not in initial_instances]
        self.instances = [inst.id for inst in instances]
        for inst_id in self.instances:
            self.assertTrue(common_functions.check_inst_status(self.nova,
                                                               inst_id,
                                                               'ACTIVE'))
        fip_dict = {}
        for inst in instances:
            fip = fip_new.pop()
            inst.add_floating_ip(fip)
            fip_dict[inst.id] = fip

        for inst_id in self.instances:
            self.assertTrue(common_functions.check_ip(
                self.nova, inst_id, fip_dict[inst_id]))

        for inst_id in self.instances:
            ping = common_functions.ping_command(fip_dict[inst_id], i=8)
            self.assertTrue(ping,
                            "Instance {} is not reachable".format(inst_id))

    @pytest.mark.testrail_id('542823')
    def test_network_connectivity_to_v_m_during_live_migration(self):
        """This test checks network connectivity to VM during Live Migration

            Steps:
             1. Create a floating ip
             2. Create an instance from an image with 'm1.micro' flavor
             3. Add the floating ip to the instance
             4. Ping the instance by the floating ip
             5. Execute live migration
             6. Check current hypervisor and status of instance
             7. Check that packets loss was minimal
        """
        networks = self.neutron.list_networks()['networks']
        net = [net['id'] for net in networks if not net['router:external']][0]
        image_id = [image.id for image in self.nova.images.list() if
                    image.name == 'TestVM'][0]
        flavor = [flavor for flavor in self.nova.flavors.list() if
                  flavor.name == 'm1.micro'][0]
        floating_ip = self.nova.floating_ips.create()
        self.floating_ips.append(floating_ip)
        self.assertIn(floating_ip.ip, [fip_info.ip for fip_info in
                                       self.nova.floating_ips.list()])
        inst = common_functions.create_instance(self.nova,
                                                "inst_2238776_{}"
                                                .format(flavor.name),
                                                flavor.id, net,
                                                [self.sec_group.name],
                                                image_id=image_id,
                                                inst_list=self.instances)
        self.instances.append(inst.id)
        inst.add_floating_ip(floating_ip.ip)
        ping = common_functions.ping_command(floating_ip.ip)
        self.assertTrue(ping, "Instance is not reachable")

        self.live_migration(inst, floating_ip.ip)

    @pytest.mark.testrail_id('542824')
    def test_live_migration_of_v_ms_with_data_on_root_and_ephemeral_disk(self):
        """This test checks Live Migration of VMs with data on root and
        ephemeral disk

            Steps:
             1. Create flavor with ephemeral disk
             2. Create a floating ip
             3. Create an instance from an image with 'm1.ephemeral' flavor
             4. Add the floating ip to the instance
             5. Ssh to instance and create timestamp on root and ephemeral
                disks
             6. Ping the instance by the floating ip
             7. Execute live migration
             8. Check current hypervisor and status of instance
             9. Check that packets loss was minimal
             10. Ssh to instance and check timestamp on root and ephemeral
                 disks
        """
        networks = self.neutron.list_networks()['networks']
        net = [net['id'] for net in networks if not net['router:external']][0]
        image_id = [image.id for image in self.nova.images.list() if
                    image.name == 'TestVM'][0]
        flavor = self.nova.flavors.create("m1.ephemeral", 64, 1, 1,
                                          ephemeral=1, is_public=True)
        self.flavors.append(flavor)
        floating_ip = self.nova.floating_ips.create()
        self.floating_ips.append(floating_ip)
        self.assertIn(floating_ip.ip, [fip_info.ip for fip_info in
                                       self.nova.floating_ips.list()])
        keys = self.nova.keypairs.create('key_2238776')
        self.keys.append(keys)
        private_key = paramiko.RSAKey.from_private_key(six.StringIO(str(
            keys.private_key)))
        inst = common_functions.create_instance(self.nova,
                                                "inst_2238776_{}"
                                                .format(flavor.name),
                                                flavor.id, net,
                                                [self.sec_group.name],
                                                image_id=image_id,
                                                key_name='key_2238776',
                                                inst_list=self.instances)
        self.instances.append(inst.id)
        inst.add_floating_ip(floating_ip.ip)
        ping = common_functions.ping_command(floating_ip.ip, i=10)
        self.assertTrue(ping, "Instance is not reachable")
        out = []
        with SSHClient(host=floating_ip.ip, username="cirros", password=None,
                       private_keys=[private_key]) as vm_r:
            out.append(vm_r.execute("sudo sh -c 'date > /timestamp.txt'"))
            out.append(vm_r.execute("sudo sh -c 'date > /mnt/timestamp.txt'"))
            out.append(vm_r.execute("sudo -i cat /timestamp.txt"))
            out.append(vm_r.execute("sudo -i cat /mnt/timestamp.txt"))

        for i in out:
            if i.get('stderr'):
                raise Exception("ssh commands were executed with errors")

        root_data = out[-2]['stdout'][0]
        ephem_data = out[-1]['stdout'][0]

        self.live_migration(inst, floating_ip.ip)

        out = []
        with SSHClient(host=floating_ip.ip, username="cirros", password=None,
                       private_keys=[private_key]) as vm_r:
            out.append(vm_r.execute("sudo -i cat /timestamp.txt"))
            out.append(vm_r.execute("sudo -i cat /mnt/timestamp.txt"))

        for i in out:
            if i.get('stderr'):
                raise Exception("ssh commands were executed with errors")

        r_data = out[0]['stdout'][0]
        ep_data = out[1]['stdout'][0]
        self.assertEqual(root_data, r_data, "Data on root disk is changed")
        self.assertEqual(ephem_data, ep_data, "Data on ephemeral disk is "
                                              "changed")

    def live_migration(self, instance, ip_to_ping, timeout=20):
        hypervisors = {h.hypervisor_hostname: h for h in
                       self.nova.hypervisors.list()}
        old_hyper = getattr(instance, "OS-EXT-SRV-ATTR:hypervisor_hostname")
        new_hyper = [h for h in hypervisors.keys() if h != old_hyper][0]
        # Start ping of the vm in background
        ping = subprocess.Popen(["/bin/ping", "-c20", "-i1", ip_to_ping],
                                stdout=subprocess.PIPE)
        # Then run the migration
        self.nova.servers.live_migrate(instance, new_hyper,
                                       block_migration=True,
                                       disk_over_commit=False)

        # Check that migration is over, usually it takes about 10-15 seconds
        def instance_hypervisor():
            instance.get()
            return getattr(instance, "OS-EXT-SRV-ATTR:hypervisor_hostname")

        common_functions.wait(lambda: instance_hypervisor() == new_hyper,
                              timeout_seconds=timeout * 60,
                              waiting_for='instance hypervisor to be changed')
        self.assertEqual(instance.status, 'ACTIVE')

        # Now wait till background ping is over
        ping.wait()
        # And check that vm was reachable during migration
        output = re.search(r'(\d+)% packet loss', ping.stdout.read())
        loss = int(output.group(1))
        if loss > 90:
            msg = "Packets loss during migration {}% exceeds the 90% limit"
            raise AssertionError(msg.format(loss))

        # And now sure that vm is stable after the migration
        ping = subprocess.Popen(["/bin/ping", "-c300", "-i0.4",
                                ip_to_ping], stdout=subprocess.PIPE)
        ping.wait()
        output = re.search('([0-9]+)% packet loss', ping.stdout.read())
        loss = int(output.group(1))
        if loss > 10:
            msg = "Packets loss during stability {}% exceeds the 10% limit"
            raise AssertionError(msg.format(loss))

    @pytest.mark.testrail_id('843882')
    def test_boot_instance_from_volume_bigger_than_flavor_size(self):
        """This test checks that nova allows creation instance
            from volume with size bigger than flavor size
            Steps:
            1. Create volume with size 2Gb.
            2. Boot instance with flavor size 'tiny' from newly created volume
            3. Check that instance created with correct values
        """

        # 1. Create volume
        image_id = [image.id for image in self.nova.images.list() if
                    image.name == 'TestVM'][0]

        volume = common_functions.create_volume(self.cinder, image_id,
                                                size=2, timeout=60)
        self.volumes.append(volume)

        # 2. Create router, network, subnet, connect them to external network
        exist_networks = self.os_conn.list_networks()['networks']
        ext_network = [x for x in exist_networks
                       if x.get('router:external')][0]
        self.router = self.os_conn.create_router(name="router01")['router']
        self.os_conn.router_gateway_add(router_id=self.router['id'],
                                        network_id=ext_network['id'])
        net_id = self.os_conn.add_net(self.router['id'])

        # 3. Create instance from newly created volume, associate floating_ip
        name = 'TestVM_1517671_instance'
        flavor_list = {f.name: f.id for f in self.nova.flavors.list()}
        initial_flavor = flavor_list['m1.tiny']
        bdm = {'vda': volume.id}
        instance = common_functions.create_instance(self.nova, name,
                                                    initial_flavor, net_id,
                                                    [self.sec_group.name],
                                                    block_device_mapping=bdm,
                                                    inst_list=self.instances)
        self.instances.append(instance.id)

        # Assert for attached volumes
        attached_volumes = self.nova.servers.get(instance).to_dict()[
            'os-extended-volumes:volumes_attached']
        self.assertIn({'id': volume.id}, attached_volumes)

        # Assert to flavor size
        self.assertEqual(self.nova.servers.get(instance).flavor['id'],
                         initial_flavor,
                         "Unexpected instance flavor after creation")

        floating_ip = self.nova.floating_ips.create()
        self.floating_ips.append(floating_ip.ip)
        instance.add_floating_ip(floating_ip.ip)

        # Check that instance is reachable
<<<<<<< HEAD
        ping = common_functions.ping_command(floating_ip.ip)
        self.assertTrue(ping, "Instance after creation is not reachable")
=======
        ping = common_functions.ping_command(self.floating_ip.ip)
        self.assertTrue(ping, "Instance after creation is not reachable")


@pytest.mark.undestructive
class TestNovaDeferredDelete(TestBase):
    """Nova Deferred Delete test cases"""
    recl_interv_long = 24 * 60 * 60  # seconds
    recl_interv_short = 30           # seconds

    @classmethod
    @pytest.yield_fixture
    def volumes(cls, os_conn):
        """Volumes cleanUp"""
        volumes = []
        yield volumes
        for volume in volumes:
            common_functions.delete_volume(os_conn.cinder, volume)

    @pytest.mark.testrail_id('842493')
    @pytest.mark.parametrize(
        'set_recl_inst_interv', [recl_interv_long], indirect=True)
    def test_restore_deleted_instance(
            self, set_recl_inst_interv, instances, volumes):
        """Restore previously deleted instance.
        Actions:
        1. Update '/etc/nova/nova.conf' with 'reclaim_instance_interval=86400'
        and restart Nova on all nodes;
        2. Create net and subnet;
        3. Create and run two instances (vm1, vm2) inside same net;
        4. Check that ping are successful between vms;
        5. Create a volume and attach it to an instance vm1;
        6. Delete instance vm1 and check that it's in 'SOFT_DELETE' state;
        7. Restore vm1 instance and check that it's in 'ACTIVE' state;
        8. Check that ping are successful between vms;
        """
        timeout = 60  # (sec) timeout to wait instance for status change

        # Create two vms
        vm1, vm2 = instances

        # Ping one vm from another
        vm1_ip = self.os_conn.get_nova_instance_ips(vm1).values()[0]
        vm2_ip = self.os_conn.get_nova_instance_ips(vm2).values()[0]
        network_checks.check_ping_from_vm(
            self.env, self.os_conn, vm1, ip_to_ping=vm2_ip, timeout=60)

        # Create a volume and attach it to an instance vm1
        volume = common_functions.create_volume(
            self.os_conn.cinder, image_id=None)
        self.os_conn.nova.volumes.create_server_volume(
            server_id=vm1.id, volume_id=volume.id, device='/dev/vdb')
        volumes.append(volume)

        # Delete instance vm1 and check that it's in "SOFT_DELETED" state
        common_functions.delete_instance(self.os_conn.nova, vm1.id)
        assert vm1 not in self.os_conn.get_servers()
        common_functions.wait(
            lambda: self.os_conn.server_status_is(vm1, 'SOFT_DELETED'),
            timeout_seconds=timeout, sleep_seconds=5,
            waiting_for='instance {0} changes status to SOFT_DELETED'.format(
                vm1.name))

        # Restore vm1 instance and check that it's in "ACTIVE" state now
        resp = self.os_conn.nova.servers.restore(vm1.id)
        assert resp[0].ok
        common_functions.wait(
            lambda: self.os_conn.is_server_active(vm1.id),
            timeout_seconds=timeout, sleep_seconds=5,
            waiting_for='instance {0} changes status to ACTIVE'.format(
                vm1.name))

        # Ping one vm from another
        network_checks.check_ping_from_vm(
            self.env, self.os_conn, vm2, ip_to_ping=vm1_ip, timeout=60)

    @pytest.mark.testrail_id('842494')
    @pytest.mark.parametrize(
        'set_recl_inst_interv', [recl_interv_short], indirect=True)
    def test_inst_deleted_reclaim_interval_timeout(
            self, set_recl_inst_interv, instances, volumes):
        """Check that softly-deleted instance is totally deleted after
        reclaim interval timeout.
        Actions:
        1. Update '/etc/nova/nova.conf' with short 'reclaim_instance_interval'
        and restart Nova on all nodes;
        2. Create net and subnet;
        3. Create and run two instances (vm1, vm2) inside same net;
        4. Create a volume and attach it to an instance vm1;
        5. Delete instance vm1 and check that it's in 'SOFT_DELETE' state;
        6. Wait for the reclaim instance interval to expire and make sure
        the vm1 is deleted;
        7. Check that volume is released now and has an Available state;
        8. Attach the volume to vm2 instance to ensure that the volume's reuse
        doesn't call any errors.

        ~! BUG !~
        https://bugs.launchpad.net/cinder/+bug/1463856
        Cinder volume isn't available after instance soft-deleted timer
        expired while volume is still attached.
        """
        timeout = 60  # (sec) timeout to wait instance for status change

        # Create two vms
        vm1, vm2 = instances

        # Create a volume and attach it to an instance vm1
        volume = common_functions.create_volume(
            self.os_conn.cinder, image_id=None)
        self.os_conn.nova.volumes.create_server_volume(
            server_id=vm1.id, volume_id=volume.id, device='/dev/vdb')
        volumes.append(volume)

        # Delete instance vm1 and check that it's in "SOFT_DELETED" state
        common_functions.delete_instance(self.os_conn.nova, vm1.id)
        assert vm1 not in self.os_conn.get_servers()
        common_functions.wait(
            lambda: self.os_conn.server_status_is(vm1, 'SOFT_DELETED'),
            timeout_seconds=timeout, sleep_seconds=5,
            waiting_for='instance {0} changes status to SOFT_DELETED'.format(
                vm1.name))

        # Wait interval and check that instance is not present
        time_to_sleep = 2.5 * self.recl_interv_short
        logger.debug(('Sleep to wait for 2.5 reclaim_instance_interval ({0})'
                      ).format(time_to_sleep))
        sleep(time_to_sleep)
        try:
            self.os_conn.get_instance_detail(vm1.id)
        except Exception as e:
            assert e.code == 404
        else:
            raise Exception(('Instance {0} not deleted after '
                             '"reclaim_interval_timeout"').format(vm1.name))

        # Update volume information
        volume = self.os_conn.cinder.volumes.get(volume.id)

        # ~! BUG !~: https://bugs.launchpad.net/cinder/+bug/1463856
        # Check that volume is released now and has an Available state
        assert volume.status == 'available'
        # Check volume is not attached
        assert volume.attachments == []

        # Attach the volume to vm2 instance
        self.os_conn.nova.volumes.create_server_volume(
            server_id=vm2.id, volume_id=volume.id, device='/dev/vdb')

        # Check volume status after re-attach
        assert self.os_conn.cinder.volumes.get(volume.id).status == 'in-use'
>>>>>>> 9f38c465
<|MERGE_RESOLUTION|>--- conflicted
+++ resolved
@@ -605,11 +605,7 @@
         instance.add_floating_ip(floating_ip.ip)
 
         # Check that instance is reachable
-<<<<<<< HEAD
         ping = common_functions.ping_command(floating_ip.ip)
-        self.assertTrue(ping, "Instance after creation is not reachable")
-=======
-        ping = common_functions.ping_command(self.floating_ip.ip)
         self.assertTrue(ping, "Instance after creation is not reachable")
 
 
@@ -758,5 +754,4 @@
             server_id=vm2.id, volume_id=volume.id, device='/dev/vdb')
 
         # Check volume status after re-attach
-        assert self.os_conn.cinder.volumes.get(volume.id).status == 'in-use'
->>>>>>> 9f38c465
+        assert self.os_conn.cinder.volumes.get(volume.id).status == 'in-use'