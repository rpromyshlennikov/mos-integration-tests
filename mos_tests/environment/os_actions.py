#    Copyright 2015 Mirantis, Inc.
#
#    Licensed under the Apache License, Version 2.0 (the "License"); you may
#    not use this file except in compliance with the License. You may obtain
#    a copy of the License at
#
#         http://www.apache.org/licenses/LICENSE-2.0
#
#    Unless required by applicable law or agreed to in writing, software
#    distributed under the License is distributed on an "AS IS" BASIS, WITHOUT
#    WARRANTIES OR CONDITIONS OF ANY KIND, either express or implied. See the
#    License for the specific language governing permissions and limitations
#    under the License.

import logging
import random
import time

from cinderclient import client as cinderclient
from glanceclient.v2.client import Client as GlanceClient
from heatclient.v1.client import Client as HeatClient
from keystoneclient.exceptions import ClientException as KeyStoneException
from keystoneclient.v2_0 import Client as KeystoneClient
from neutronclient.common.exceptions import NeutronClientException
import neutronclient.v2_0.client as neutronclient
from novaclient import client as nova_client
from novaclient.exceptions import ClientException as NovaClientException
import paramiko
import six

from mos_tests.environment.ssh import SSHClient
from mos_tests.functions.common import gen_temp_file
from mos_tests.functions.common import wait
from mos_tests.functions import os_cli

logger = logging.getLogger(__name__)


class OpenStackActions(object):

    def __init__(self, controller_ip, user='admin', password='admin',
                 tenant='admin', cert=None, env=None):
        logger.debug('Init OpenStack clients on {0}'.format(controller_ip))
        self.controller_ip = controller_ip

        self.username = user
        self.password = password
        self.tenant = tenant

        if cert is None:
            auth_url = 'http://{0}:5000/v2.0/'.format(self.controller_ip)
            self.path_to_cert = None
            self.insecure = True
        else:
            auth_url = 'https://{0}:5000/v2.0/'.format(self.controller_ip)
            with gen_temp_file(prefix="fuel_cert_", suffix=".pem") as f:
                f.write(cert)
            self.path_to_cert = f.name
            self.insecure = False

        logger.debug('Auth URL is {0}'.format(auth_url))
        self.nova = nova_client.Client(version=2,
                                       username=user,
                                       api_key=password,
                                       project_id=tenant,
                                       auth_url=auth_url,
                                       cacert=self.path_to_cert)

        self.cinder = cinderclient.Client(2, user, password,
                                          tenant, auth_url,
                                          cacert=self.path_to_cert)

        self.neutron = neutronclient.Client(username=user,
                                            password=password,
                                            tenant_name=tenant,
                                            auth_url=auth_url,
                                            ca_cert=self.path_to_cert)

        self.keystone = self._get_keystoneclient(username=user,
                                                 password=password,
                                                 tenant_name=tenant,
                                                 auth_url=auth_url,
                                                 ca_cert=self.path_to_cert)

        token = self.keystone.auth_token
        glance_endpoint = self.keystone.service_catalog.url_for(
            service_type='image', endpoint_type='publicURL')
        logger.debug('Glance endpoint is {0}'.format(glance_endpoint))

        self.glance = GlanceClient(endpoint=glance_endpoint,
                                   token=token,
                                   cacert=self.path_to_cert)

        heat_endpoint = self.keystone.service_catalog.url_for(
            service_type='orchestration', endpoint_type='publicURL')
        logger.debug('Heat endpoint is {0}'.format(heat_endpoint))
        self.heat = HeatClient(endpoint=heat_endpoint,
                                token=token,
                                cacert=self.path_to_cert,
                                ca_file=self.path_to_cert)
        self.env = env

    def _get_keystoneclient(self, username, password, tenant_name, auth_url,
                            retries=3, ca_cert=None):
        keystone = None
        for i in range(retries):
            kwargs = dict(auth_url=auth_url,
                          username=username,
                          password=password,
                          tenant_name=tenant_name)
            if ca_cert is not None:
                kwargs['cacert'] = ca_cert
            try:
                keystone = KeystoneClient(**kwargs)
                break
            except KeyStoneException as e:
                err = "Try nr {0}. Could not get keystone client, error: {1}"
                logger.warning(err.format(i + 1, e))
                time.sleep(5)
        if not keystone:
            raise
        keystone.management_url = auth_url
        return keystone

    def _get_cirros_image(self):
        for image in self.glance.images.list():
            if image.name.startswith("TestVM"):
                return image

    def is_nova_ready(self):
        """Checks that all nova computes are available"""
        hosts = self.nova.availability_zones.find(zoneName="nova").hosts
        return all(x['available'] for y in hosts.values()
                   for x in y.values() if x['active'])

    def get_instance_detail(self, server):
        details = self.nova.servers.get(server)
        return details

    def get_servers(self):
        servers = self.nova.servers.list()
        if servers:
            return servers

    def get_srv_hypervisor_name(self, srv):
        srv = self.nova.servers.get(srv.id)
        return getattr(srv, "OS-EXT-SRV-ATTR:hypervisor_hostname")

    def is_server_active(self, server):
        status = self.nova.servers.get(server).status
        if status == 'ACTIVE':
            return True
        if status == 'ERROR':
            raise Exception('Server {} status is error'.format(server.name))

    def create_server(self, name, image_id=None, flavor=1, scenario='',
                      files=None, key_name=None, timeout=300,
                      wait_for_active=True, wait_for_avaliable=True, **kwargs):
        try:
            if scenario:
                with open(scenario, "r+") as f:
                    scenario = f.read()
        except Exception as exc:
            logger.info("Error opening file: %s" % exc)
            raise Exception()

        if image_id is None:
            image_id = self._get_cirros_image().id
        srv = self.nova.servers.create(name=name,
                                       image=image_id,
                                       flavor=flavor,
                                       userdata=scenario,
                                       files=files,
                                       key_name=key_name,
                                       **kwargs)

        if wait_for_active:
            wait(lambda: self.is_server_active(srv),
                 timeout_seconds=timeout, sleep_seconds=5,
                 waiting_for='instance {0} changes status to ACTIVE'.format(
                    name))

        # wait for ssh ready
        if wait_for_avaliable:
            if self.env is not None:
                wait(lambda: self.is_server_ssh_ready(srv),
                     timeout_seconds=timeout,
                     waiting_for='server available via ssh')
            logger.info('the server {0} is ready'.format(srv.name))
        return self.get_instance_detail(srv.id)

    def is_server_ssh_ready(self, server):
        """Check ssh connect to server"""
        try:
            with self.ssh_to_instance(self.env, server, username='cirros',
                password='cubswin:)'
            ):
                return True
        except paramiko.SSHException as e:
            if 'authentication' in unicode(e).lower():
                return True
            else:
                logger.debug('Instance unavailable yet: {}'.format(e))
                return False
        except Exception as e:
            logger.error(e)

    def get_nova_instance_ips(self, srv):
        """Return all nova instance ip addresses as dict

        Example return:
        {'floating': '10.109.2.2',
        'fixed': '192.168.1.2'}

        :param srv: nova instance
        :rtype: dict
        :return: Dict with server ips
        """
        return {x['OS-EXT-IPS:type']: x['addr']
                for y in srv.addresses.values()
                for x in y}

    def get_node_with_dhcp_for_network(self, net_id, filter_attr='host',
                                       is_alive=True):
        filter_fn = lambda x: x[filter_attr] if filter_attr else x
        result = self.list_dhcp_agents_for_network(net_id)
        nodes = [filter_fn(node) for node in result['agents']
                 if node['alive'] == is_alive]
        return nodes

    def get_node_with_dhcp_for_network_by_host(self, net_id, hostname):
        result = self.list_dhcp_agents_for_network(net_id)
        nodes = [node for node in result['agents'] if node['host'] == hostname]
        return nodes

    def list_all_neutron_agents(self, agent_type=None,
                                filter_attr=None, is_alive=True):
        agents_type_map = {
            'dhcp': 'neutron-dhcp-agent',
            'ovs': 'neutron-openvswitch-agent',
            'metadata': 'neutron-metadata-agent',
            'l3': 'neutron-l3-agent',
            None: ''
        }
        filter_fn = lambda x: x[filter_attr] if filter_attr else x
        agents = [
            filter_fn(agent) for agent in self.neutron.list_agents(
                binary=agents_type_map[agent_type])['agents']
            if agent['alive'] == is_alive]
        return agents

    def list_dhcp_agents_for_network(self, net_id):
        return self.neutron.list_dhcp_agent_hosting_networks(net_id)

    def get_networks_on_dhcp_agent(self, agent_id):
        return self.list_networks_on_dhcp_agent(agent_id)['networks']

    def list_networks_on_dhcp_agent(self, agent_id):
        return self.neutron.list_networks_on_dhcp_agent(agent_id)

    def add_network_to_dhcp_agent(self, agent_id, network_id):
        self.neutron.add_network_to_dhcp_agent(
            agent_id, body={'network_id': network_id})

    def remove_network_from_dhcp_agent(self, agent_id, network_id):
        self.neutron.remove_network_from_dhcp_agent(agent_id, network_id)

    def add_router_to_l3_agent(self, router_id, l3_agent_id):
        return self.neutron.add_router_to_l3_agent(l3_agent_id,
                                                   {'router_id': router_id})

    def remove_router_from_l3_agent(self, router_id, l3_agent_id):
        return self.neutron.remove_router_from_l3_agent(router_id=router_id,
                                                        l3_agent=l3_agent_id)

    def list_ports_for_network(self, network_id, device_owner):
        return self.neutron.list_ports(
            network_id=network_id, device_owner=device_owner)['ports']

    def list_l3_agents(self):
        return self.list_all_neutron_agents('l3')

    def get_l3_agent_hosts(self, router_id):
        result = self.get_l3_for_router(router_id)
        hosts = [i['host'] for i in result['agents']]
        return hosts

    def get_l3_for_router(self, router_id):
        return self.neutron.list_l3_agent_hosting_routers(router_id)

    def create_network(self, name, tenant_id=None):
        network = {'name': name, 'admin_state_up': True}
        if tenant_id is not None:
            network['tenant_id'] = tenant_id
        return self.neutron.create_network({'network': network})

    def delete_network(self, id):
        return self.neutron.delete_network(id)

    def create_subnet(self, network_id, name, cidr, tenant_id=None,
                      dns_nameservers=None):
        subnet = {
            "network_id": network_id,
            "ip_version": 4,
            "cidr": cidr,
            "name": name
        }
        if tenant_id is not None:
            subnet['tenant_id'] = tenant_id
        if dns_nameservers is not None:
            subnet['dns_nameservers'] = dns_nameservers
        return self.neutron.create_subnet({'subnet': subnet})

    def delete_subnet(self, id):
        return self.neutron.delete_subnet(id)

    def list_networks(self):
        return self.neutron.list_networks()

    def assign_floating_ip(self, srv, use_neutron=False):
        if use_neutron:
            #   Find external net id for tenant
            nets = self.neutron.list_networks()['networks']
            err_msg = "Active external network not found in nets:{}"
            ext_net_ids = [
                net['id'] for net in nets
                if net['router:external'] and net['status'] == "ACTIVE"]
            assert ext_net_ids, err_msg.format(nets)
            net_id = ext_net_ids[0]
            #   Find instance port
            ports = self.neutron.list_ports(device_id=srv.id)['ports']
            err_msg = "Not found active ports for instance:{}"
            assert ports, err_msg.format(srv.id)
            port = ports[0]
            #   Create floating IP
            body = {'floatingip': {'floating_network_id': net_id,
                                   'port_id': port['id']}}
            flip = self.neutron.create_floatingip(body)
            #   Wait active state for port
            port_id = flip['floatingip']['port_id']
            wait(lambda: self.neutron.show_port(port_id)['port']['status'] ==
                    "ACTIVE",
                 timeout_seconds=60,
                 waiting_for="floating_ip port is active")
            return flip['floatingip']

        fl_ips_pool = self.nova.floating_ip_pools.list()
        if fl_ips_pool:
            floating_ip = self.nova.floating_ips.create(
                pool=fl_ips_pool[0].name)
            self.nova.servers.add_floating_ip(srv, floating_ip)
            return floating_ip

    def disassociate_floating_ip(self, srv, floating_ip, use_neutron=False):
        def is_floating_ip_down():
            fl_ip = self.neutron.show_floatingip(identifier)
            return fl_ip['floatingip']['status'] == 'DOWN'
        if use_neutron:
            try:
                self.neutron.update_floatingip(
                    floatingip=floating_ip['id'],
                    body={'floatingip': {}})

                identifier = floating_ip['id']
                wait(is_floating_ip_down, timeout_seconds=60)
            except NeutronClientException:
                logger.info('The floatingip {} can not be disassociated.'
                            .format(floating_ip['id']))
        else:
            try:
                self.nova.servers.remove_floating_ip(srv, floating_ip)
            except NovaClientException:
                logger.info('The floatingip {} can not be disassociated.'
                            .format(floating_ip))

    def delete_floating_ip(self, floating_ip, use_neutron=False):
        if use_neutron:
            try:
                self.neutron.delete_floatingip(floating_ip['id'])
            except NeutronClientException:
                logger.info('floating_ip {} is not deletable'
                            .format(floating_ip['id']))
        else:
            try:
                self.nova.floating_ips.delete(floating_ip)
            except NovaClientException:
                logger.info('floating_ip {} is not deletable'
                            .format(floating_ip))

    def create_router(self, name, tenant_id=None, distributed=False):
        router = {'name': name, 'distributed': distributed}
        if tenant_id is not None:
            router['tenant_id'] = tenant_id
        return self.neutron.create_router({'router': router})

    def router_interface_add(self, router_id, subnet_id):
        subnet = {
            'subnet_id': subnet_id
        }
        self.neutron.add_interface_router(router_id, subnet)

    def router_gateway_add(self, router_id, network_id):
        network = {
            'network_id': network_id
        }
        self.neutron.add_gateway_router(router_id, network)

    def create_sec_group_for_ssh(self):
        name = "test-sg" + str(random.randint(1, 0x7fffffff))
        secgroup = self.nova.security_groups.create(
            name, "descr")

        rulesets = [
            {
                # ssh
                'ip_protocol': 'tcp',
                'from_port': 22,
                'to_port': 22,
                'cidr': '0.0.0.0/0',
            },
            {
                # ping
                'ip_protocol': 'icmp',
                'from_port': -1,
                'to_port': -1,
                'cidr': '0.0.0.0/0',
            }
        ]

        for ruleset in rulesets:
            self.nova.security_group_rules.create(
                secgroup.id, **ruleset)
        return secgroup

    def create_key(self, key_name):
        return self.nova.keypairs.create(key_name)

    def delete_key(self, key_name):
        return self.nova.keypairs.delete(key_name)

    def get_port_by_fixed_ip(self, ip):
        """Returns neutron port by instance fixed ip"""
        for port in self.neutron.list_ports()['ports']:
            for ips in port['fixed_ips']:
                if ip == ips['ip_address']:
                    return port

    @property
    def ext_network(self):
        exist_networks = self.list_networks()['networks']
        return [x for x in exist_networks if x.get('router:external')][0]

    def delete_subnets(self, networks):
        # Subnets and ports are simply filtered by network ids
        for subnet in self.neutron.list_subnets()['subnets']:
            if subnet['network_id'] not in networks:
                continue
            try:
                self.neutron.delete_subnet(subnet['id'])
            except NeutronClientException:
                logger.info(
                    'the subnet {} is not deletable'.format(subnet['id']))

    def delete_routers(self):
        # Did not find the better way to detect the fuel admin router
        # Looks like it just always has fixed name router04
        for router in self.neutron.list_routers()['routers']:
            if router['name'] == 'router04':
                continue
            try:
                self.neutron.delete_router(router['id'])
            except NeutronClientException:
                logger.info('the router {} is not deletable'.format(router))

    def delete_floating_ips(self):
        for floating_ip in self.nova.floating_ips.list():
            try:
                self.nova.floating_ips.delete(floating_ip)
            except NovaClientException:
                self.delete_floating_ip(floating_ip, use_neutron=True)

    def delete_servers(self):
        for server in self.nova.servers.list():
            try:
                self.nova.servers.delete(server)
            except NovaClientException:
                logger.info('nova server {} is not deletable'.format(server))

    def delete_keypairs(self):
        for key_pair in self.nova.keypairs.list():
            try:
                self.nova.keypairs.delete(key_pair)
            except NovaClientException:
                logger.info('key pair {} is not deletable'.format(key_pair.id))

    def delete_security_groups(self):
        for sg in self.nova.security_groups.list():
            if sg.description == 'Default security group':
                continue
            try:
                self.nova.security_groups.delete(sg)
            except NovaClientException:
                logger.info(
                    'The Security Group {} is not deletable'.format(sg))

    def delete_ports(self, networks):
        # After some experiments the following sequence for deletion was found
        # router_interface and ports -> subnets -> routers -> nets
        # Delete router interface and ports
        # TBD some ports are still kept after the cleanup.
        # Need to find why and delete them as well
        # But it does not fail the execution so far.
        for port in self.neutron.list_ports()['ports']:
            if port['network_id'] not in networks:
                continue
            try:
                # TBD Looks like the port might be used either by router or
                # l3 agent
                # in case of router this condition is true
                # port['network'] == 'router_interface'
                # dunno what will happen in case of the l3 agent
                for fixed_ip in port['fixed_ips']:
                    self.neutron.remove_interface_router(
                        port['device_id'],
                        {
                            'router_id': port['device_id'],
                            'subnet_id': fixed_ip['subnet_id'],
                        }
                    )
            except NeutronClientException:
                logger.info('the port {} is not deletable'
                            .format(port['id']))

    def cleanup_network(self, networks_to_skip=tuple()):
        """Clean up the neutron networks.

        :param networks_to_skip: list of networks names that should be kept
        """
        # net ids with the names from networks_to_skip are filtered out
        networks = [x['id'] for x in self.neutron.list_networks()['networks']
                    if x['name'] not in networks_to_skip]

        self.delete_keypairs()

        self.delete_floating_ips()

        self.delete_servers()

        self.delete_security_groups()

        self.delete_ports(networks)

        self.delete_subnets(networks)

        self.delete_routers()

        # Delete nets
        for net in networks:
            try:
                self.neutron.delete_network(net)
            except NeutronClientException:
                logger.info('the net {} is not deletable'
                            .format(net))

    def execute_through_host(self, ssh, vm_host, cmd, creds=()):
        logger.debug("Making intermediate transport")
        intermediate_transport = ssh._ssh.get_transport()

        logger.debug("Opening channel to VM")
        intermediate_channel = intermediate_transport.open_channel(
            'direct-tcpip', (vm_host, 22), (ssh.host, 0))
        logger.debug("Opening paramiko transport")
        transport = paramiko.Transport(intermediate_channel)
        logger.debug("Starting client")
        transport.start_client()
        logger.info("Passing authentication to VM: {}".format(creds))
        if not creds:
            creds = ('cirros', 'cubswin:)')
        transport.auth_password(creds[0], creds[1])

        logger.debug("Opening session")
        channel = transport.open_session()
        logger.info("Executing command: {}".format(cmd))
        channel.exec_command(cmd)

        result = {
            'stdout': [],
            'stderr': [],
            'exit_code': 0
        }

        logger.debug("Receiving exit_code")
        result['exit_code'] = channel.recv_exit_status()
        logger.debug("Receiving stdout")
        result['stdout'] = channel.recv(1024)
        logger.debug("Receiving stderr")
        result['stderr'] = channel.recv_stderr(1024)

        logger.debug("Closing channel")
        channel.close()

        return result

    def ssh_to_instance(self, env, vm, vm_keypair=None, username='cirros',
                        password=None, proxy_node=None):
        """Returns direct ssh client to instance via proxy"""
        logger.debug('Try to connect to vm {0}'.format(vm.name))
        net_name = [x for x in vm.addresses if len(vm.addresses[x]) > 0][0]
        vm_ip = vm.addresses[net_name][0]['addr']
        vm_mac = vm.addresses[net_name][0]['OS-EXT-IPS-MAC:mac_addr']
        net_id = self.neutron.list_ports(
            mac_address=vm_mac)['ports'][0]['network_id']
        dhcp_namespace = "qdhcp-{0}".format(net_id)
        if proxy_node is None:
            devops_nodes = self.get_node_with_dhcp_for_network(net_id)
            if not devops_nodes:
                raise Exception("Nodes with dhcp for network with id:{}"
                                " not found.".format(net_id))
            proxy_node = random.choice(devops_nodes)
        ip = env.find_node_by_fqdn(proxy_node).data['ip']
        key_paths = env.admin_ssh_keys_paths
        proxy_command = (
            "ssh {keys} -o 'StrictHostKeyChecking no' "
            "root@{node_ip} 'ip netns exec {ns} "
            "nc {vm_ip} 22'".format(
                keys=' '.join('-i {}'.format(k) for k in key_paths),
                ns=dhcp_namespace,
                node_ip=ip,
                vm_ip=vm_ip))
        logger.debug('Proxy command for ssh: "{0}"'.format(proxy_command))
        instance_keys = []
        if vm_keypair is not None:
            instance_keys.append(paramiko.RSAKey.from_private_key(
                six.StringIO(vm_keypair.private_key)))
        return SSHClient(vm_ip, port=22, username=username, password=password,
                         private_keys=instance_keys,
                         proxy_command=proxy_command)

    def wait_agents_alive(self, agt_ids_to_check):
        wait(lambda: all(agt['alive'] for agt in
                         self.neutron.list_agents()['agents']
                         if agt['id'] in agt_ids_to_check),
             timeout_seconds=5 * 60,
             waiting_for='agents is alive')

    def wait_agents_down(self, agt_ids_to_check):
        wait(lambda: all(not agt['alive'] for agt in
                         self.neutron.list_agents()['agents']
                         if agt['id'] in agt_ids_to_check),
             timeout_seconds=5 * 60,
             waiting_for='agents go down')

    def add_net(self, router_id):
        i = len(self.neutron.list_networks()['networks']) + 1
        network = self.create_network(name='net%02d' % i)['network']
        logger.info('network {name}({id}) is created'.format(**network))
        subnet = self.create_subnet(
            network_id=network['id'],
            name='net%02d__subnet' % i,
            cidr="192.168.%d.0/24" % i)
        logger.info('subnet {name}({id}) is created'.format(
            **subnet['subnet']))
        self.router_interface_add(
            router_id=router_id,
            subnet_id=subnet['subnet']['id'])
        return network['id']

    def add_server(self, network_id, key_name, hostname, sg_id):
        i = len(self.nova.servers.list()) + 1
        zone = self.nova.availability_zones.find(zoneName="nova")
        srv = self.create_server(
            name='server%02d' % i,
            availability_zone='{}:{}'.format(zone.zoneName, hostname),
            key_name=key_name,
            nics=[{'net-id': network_id}],
            security_groups=[sg_id])
        return srv

    def reschedule_router_to_primary_host(self, router_id, primary_host):
        agent_list = self.neutron.list_agents(
                          binary='neutron-l3-agent')['agents']
        agt_id_to_move_on = [agt['id'] for agt in agent_list
                             if agt['host'] == primary_host][0]
        self.force_l3_reschedule(router_id, agt_id_to_move_on)

    def force_l3_reschedule(self, router_id, new_l3_agt_id=None,
                            current_l3_agt_id=None):
        logger.info('going to reschedule the router on new agent')
        if current_l3_agt_id is None:
            l3_agents = self.neutron.list_l3_agent_hosting_routers(
                                     router_id)['agents']
            if len(l3_agents) != 1:
                raise Exception("Can't determine l3 agent to move router from")
            current_l3_agt_id = l3_agents[0]['id']
        if new_l3_agt_id is None:
            all_l3_agts = self.neutron.list_agents(
                              binary='neutron-l3-agent')['agents']
            available_l3_agts = [agt for agt in all_l3_agts
                                 if agt['id'] != current_l3_agt_id]
            new_l3_agt_id = available_l3_agts[0]['id']
        self.neutron.remove_router_from_l3_agent(current_l3_agt_id,
                                                 router_id)
        self.neutron.add_router_to_l3_agent(new_l3_agt_id,
                                            {"router_id": router_id})

        wait(lambda: self.neutron.list_l3_agent_hosting_routers(router_id),
             timeout_seconds=5 * 60, waiting_for="router moved to new agent")

    def reschedule_dhcp_agent(self, net_id, controller_fqdn):
        agent_list = self.neutron.list_agents(
            binary='neutron-dhcp-agent')['agents']
        agt_id_to_move_on = [agt['id'] for agt in agent_list
                             if agt['host'] == controller_fqdn][0]
        self.force_dhcp_reschedule(net_id, agt_id_to_move_on)

    def force_dhcp_reschedule(self, net_id, new_dhcp_agt_id):
        logger.info('going to reschedule network to specified '
                    'controller dhcp agent')
        current_dhcp_agt_id = self.neutron.list_dhcp_agent_hosting_networks(
            net_id)['agents'][0]['id']
        self.neutron.remove_network_from_dhcp_agent(current_dhcp_agt_id,
                                                    net_id)
        self.neutron.add_network_to_dhcp_agent(new_dhcp_agt_id,
                                               {'network_id': net_id})
        wait(lambda: self.neutron.list_dhcp_agent_hosting_networks(net_id),
             timeout_seconds=5 * 60,
             waiting_for="network reschedule to new dhcp agent")

    def _get_controller(self):
        # TODO(gdyuldin) remove this methods after moving to functions.os_cli
        return self.env.get_nodes_by_role('controller')[0]

    def tenant_create(self, name):
        # TODO(gdyuldin) remove this methods after moving to functions.os_cli
        with self._get_controller().ssh() as remote:
            return os_cli.OpenStack(remote).tenant_create(name=name)

    def tenant_delete(self, name):
        # TODO(gdyuldin) remove this methods after moving to functions.os_cli
        with self._get_controller().ssh() as remote:
            return os_cli.OpenStack(remote).tenant_delete(name=name)

    def user_create(self, name, password, tenant=None):
        # TODO(gdyuldin) remove this methods after moving to functions.os_cli
        with self._get_controller().ssh() as remote:
            return os_cli.OpenStack(remote).user_create(name=name,
                                                       password=password,
                                                       tenant=tenant)

    def user_delete(self, name):
        # TODO(gdyuldin) remove this methods after moving to functions.os_cli
        with self._get_controller().ssh() as remote:
            return os_cli.OpenStack(remote).user_delete(name=name)

<<<<<<< HEAD
    def rebuild_server(self, server, image):
        srv = server.rebuild(image)
        wait(lambda: self.nova.servers.get(srv).status == 'REBUILD',
             timeout_seconds=60, waiting_for='start of instance rebuild')
        return srv
=======
    def server_hard_reboot(self, server):
        try:
            self.nova.servers.reboot(server.id, reboot_type='HARD')
        except NovaClientException:
            logger.info("nova server {} can't be rebooted".format(server))

    def server_start(self, server):
        try:
            self.nova.servers.start(server.id)
        except NovaClientException:
            logger.info("nova server {} can't be started".format(server))

    def server_stop(self, server):
        try:
            self.nova.servers.stop(server.id)
        except NovaClientException:
            logger.info("nova server {} can't be stopped".format(server))
>>>>>>> cac00080
<|MERGE_RESOLUTION|>--- conflicted
+++ resolved
@@ -752,13 +752,6 @@
         with self._get_controller().ssh() as remote:
             return os_cli.OpenStack(remote).user_delete(name=name)
 
-<<<<<<< HEAD
-    def rebuild_server(self, server, image):
-        srv = server.rebuild(image)
-        wait(lambda: self.nova.servers.get(srv).status == 'REBUILD',
-             timeout_seconds=60, waiting_for='start of instance rebuild')
-        return srv
-=======
     def server_hard_reboot(self, server):
         try:
             self.nova.servers.reboot(server.id, reboot_type='HARD')
@@ -776,4 +769,9 @@
             self.nova.servers.stop(server.id)
         except NovaClientException:
             logger.info("nova server {} can't be stopped".format(server))
->>>>>>> cac00080
+
+    def rebuild_server(self, server, image):
+        srv = server.rebuild(image)
+        wait(lambda: self.nova.servers.get(srv).status == 'REBUILD',
+             timeout_seconds=60, waiting_for='start of instance rebuild')
+        return srv