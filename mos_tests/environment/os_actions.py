--- conflicted
+++ resolved
@@ -21,7 +21,6 @@
 from keystoneclient.auth.identity.v2 import Password as KeystonePassword
 from keystoneclient import session
 from keystoneclient.v2_0 import Client as KeystoneClient
-from muranoclient.v1.client import Client as MuranoClient
 from neutronclient.common.exceptions import NeutronClientException
 from neutronclient.v2_0 import client as neutron_client
 from novaclient import client as nova_client
@@ -84,14 +83,7 @@
                                                  endpoint_type='publicURL')
         token = self.session.get_token()
         self.heat = HeatClient(endpoint=endpoint_url, token=token)
-<<<<<<< HEAD
-        murano_endpoint = self.session.get_endpoint(
-            service_type='application-catalog', endpoint_type='publicURL')
-        self.murano = MuranoClient(endpoint=murano_endpoint, token=token,
-                                   cacert=self.path_to_cert)
-=======
-
->>>>>>> daaf8acb
+
         self.env = env
 
     def _get_cirros_image(self):
