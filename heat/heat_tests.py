#    Copyright 2015 Mirantis, Inc.
#
#    Licensed under the Apache License, Version 2.0 (the "License"); you may
#    not use this file except in compliance with the License. You may obtain
#    a copy of the License at
#
#         http://www.apache.org/licenses/LICENSE-2.0
#
#    Unless required by applicable law or agreed to in writing, software
#    distributed under the License is distributed on an "AS IS" BASIS, WITHOUT
#    WARRANTIES OR CONDITIONS OF ANY KIND, either express or implied. See the
#    License for the specific language governing permissions and limitations
#    under the License.

import os
import unittest
<<<<<<< HEAD
import urllib2
=======
>>>>>>> bbcda373
import time

from keystoneclient.v2_0 import client as keystone_client
from heatclient.v1.client import Client as heat_client


class HeatIntegrationTests(unittest.TestCase):
    """ Basic automated tests for OpenStack Heat verification. """

    @classmethod
    def setUpClass(self):
        OS_AUTH_URL = os.environ.get('OS_AUTH_URL')
        OS_USERNAME = os.environ.get('OS_USERNAME')
        OS_PASSWORD = os.environ.get('OS_PASSWORD')
        OS_TENANT_NAME = os.environ.get('OS_TENANT_NAME')
        OS_PROJECT_NAME = os.environ.get('OS_PROJECT_NAME')

        keystone = keystone_client.Client(auth_url=OS_AUTH_URL,
                                          username=OS_USERNAME,
                                          password=OS_PASSWORD,
                                          tenat_name=OS_TENANT_NAME,
                                          project_name=OS_PROJECT_NAME)
        services = keystone.service_catalog
        heat_endpoint = services.url_for(service_type='orchestration',
                                         endpoint_type='internalURL')

        self.heat = heat_client(endpoint=heat_endpoint,
                                token=keystone.auth_token)

    def test_543328_HeatResourceTypeList(self):
        """ This test case checks list of available Heat resources.
            Steps:
             1. Get list of Heat resources.
             2. Check count of resources.
             3. Check that list of resources contains required resources.
        """
        resource_types = [r.resource_type for r in
                          self.heat.resource_types.list()]
        self.assertEqual(len(resource_types), 96)

        required_resources = ["OS::Nova::Server", "AWS::EC2::Instance",
                              "DockerInc::Docker::Container",
                              "AWS::S3::Bucket"]

        for resource in required_resources:
            self.assertIn(resource, resource_types,
                          "Resource {0} not found!".format(resource))

<<<<<<< HEAD
    def test_543347_HeatCreateStack(self):
        """ This test performs creation of a new stack with a help of Heat. And then delete it.
            Steps:
            1. Read template from URL
            2. Create new stack.
                + Check that stack became from 'CREATE_IN_PROGRESS' --> 'CREATE_COMPLETE'
            3. Delete created stack
                + Check that stack became from 'DELETE_IN_PROGRESS' --> 'DELETE_COMPLETE'

        https://mirantis.testrail.com/index.php?/cases/view/543347
        [Alexander Koryagin]
        """

        # Variables
        # TODO :akoryagin: Be sure that this template file will be put on controller during test preparation
        file_name = './Templates/stack_create_template.yaml'  # File with template for stack creation

        new_stack_name = 'Test_{0}'.format(str(time.time())[0:10:])  # Like: 'Test_1449484927'
        timeout_value = 10  # Timeout in minutes to wait for stack status change

        def create_stack(heatclient, stack_name, template):
            """ Create a stack from template and check STATUS == CREATE_COMPLETE
                    :param heatclient: Heat API client connection point
                    :param stack_name: Name of a new stack
                    :param template:   Content of a template name
                    :return uid: UID of stack
            """
            stack = heatclient.stacks.create(
                stack_name=stack_name,
                template=template,
                parameters={})
            uid = stack['stack']['id']

            stack = heatclient.stacks.get(stack_id=uid).to_dict()
            timeout = time.time() + 60 * timeout_value  # default: 10 minutes of timeout to change stack status
            while stack['stack_status'] == 'CREATE_IN_PROGRESS':
                stack = heatclient.stacks.get(stack_id=uid).to_dict()
                if time.time() > timeout:
                    break
                else:
                    time.sleep(5)

            # Check that final status of a newly created stack is 'CREATE_COMPLETE'
            self.assertEqual(
                (stack['stack_status']), 'CREATE_COMPLETE',
                msg='Stack failed to create: {}'.format(stack)
            )
            return uid

        def delete_stack(heatclient, uid):
            """ Delete stack and check STATUS == DELETE_COMPLETE
                    :param heatclient: Heat API client connection point
                    :param uid:        UID of stack
            """
            heatclient.stacks.delete(uid)

            stack = heatclient.stacks.get(stack_id=uid).to_dict()
            timeout = time.time() + 60 * timeout_value   # default: 10 minutes of timeout to change stack status
            while stack['stack_status'] == 'DELETE_IN_PROGRESS':
                stack = heatclient.stacks.get(stack_id=uid).to_dict()
                if time.time() > timeout:
                    break
                else:
                    time.sleep(5)

            # Check that final status of a newly deleted stack is 'DELETE_COMPLETE'
            self.assertEqual(
                (stack['stack_status']), 'DELETE_COMPLETE',
                msg='Stack fall to unknown status: {}'.format(stack)
            )

        # - 1 -
        # Read Heat stack-create template from file
        try:
            with open(file_name, 'r') as template:
                template_content = template.read()
        except IOError:
            raise Exception("ERROR: can not find template-file [{0}] on controller or read data".format(file_name))

        # - 2 -
        # Create new stack
        uid_of_new_stack = create_stack(self.heat, new_stack_name, template_content)

        # - 3 -
        # Delete created stack
        delete_stack(self.heat, uid_of_new_stack)
=======
    def test_543337_HeatStackUpdate(self):
        """ This test case checks stack-update action.
            Steps:
            1. Create stack using template file empty_heat_templ.yaml
            2. Update stack parameter
        """
        # TODO Alexandra Allakhverdieva: Check about possibility to use common functions
        # Stack creation
        stack_name = 'empty'
        with open(r'./Templates/empty_heat_template.yaml', 'r') as template_file:
            template_content = template_file.read()
        d_initial = {'stack_name': stack_name, 'template': template_content, 'parameters': {'param': 'string'}}
        self.heat.stacks.create(**d_initial)
        timeout = time.time() + 10
        # stack_dict = {s.stack_name: s.id for s in self.heat.stacks.list() if s.stack_status == 'CREATE_COMPLETE'}
        # self.assertIn(stack_name, stack_dict.keys(), "Unable to find stack in 'CREATE_COMPLETE' state")
        # Quick fix. Need to avoid duplicated code 
        while True:
            stack_dict = {s.stack_name: s.id for s in self.heat.stacks.list() if s.stack_status == 'CREATE_COMPLETE'}
            if stack_name in stack_dict.keys():
                break
            elif time.time() > timeout:
                raise AssertionError("Unable to find stack 'empty' in 'CREATE_COMPLETE' state")
            else:
                time.sleep(1)

        # Stack update
        stack_id = stack_dict[stack_name]
        d_updated = {'stack_name': stack_name, 'template': template_content, 'parameters': {'param': 'string2'}}
        self.heat.stacks.update(stack_id, **d_updated)
        timeout = time.time() + 10

        while True:
            stack_dict_upd = {s.stack_name: s.id for s in self.heat.stacks.list()
                              if s.stack_status == 'UPDATE_COMPLETE'}
            if stack_name in stack_dict_upd.keys():
                break
            elif time.time() > timeout:
                raise AssertionError("Unable to find stack 'empty' in 'UPDATE_COMPLETE' state")
            else:
                time.sleep(1)

        # Clean-up
        self.heat.stacks.delete(stack_id)

    def test_543329_HeatResourceTypeShow(self):
        """ This test case checks representation of all Heat resources.
            Steps:
             1. Get list of Heat resources.
             2. Check that all types of resources have correct representation.
        """
        resource_types = [r.resource_type for r in
                          self.heat.resource_types.list()]

        for resource in resource_types:
            resource_schema = self.heat.resource_types.get(resource)
            self.assertIsInstance(resource_schema, dict,
                                  "Schema of resource {0} is incorrect!".format(resource))

    def test_543330_HeatResourceTypeTemplate(self):
        """ This test case checks representation of templates for all Heat resources.
            Steps:
             1. Get list of Heat resources.
             2. Check that templates for all resources have correct representation.
        """
        resource_types = [r.resource_type for r in
                          self.heat.resource_types.list()]

        for resource in resource_types:
            resource_template_schema = self.heat.resource_types.generate_template(resource)
            self.assertIsInstance(resource_template_schema, dict,
                                  "Schema of resource template {0} is incorrect!".format(resource))
>>>>>>> bbcda373
<|MERGE_RESOLUTION|>--- conflicted
+++ resolved
@@ -14,10 +14,6 @@
 
 import os
 import unittest
-<<<<<<< HEAD
-import urllib2
-=======
->>>>>>> bbcda373
 import time
 
 from keystoneclient.v2_0 import client as keystone_client
@@ -66,7 +62,7 @@
             self.assertIn(resource, resource_types,
                           "Resource {0} not found!".format(resource))
 
-<<<<<<< HEAD
+
     def test_543347_HeatCreateStack(self):
         """ This test performs creation of a new stack with a help of Heat. And then delete it.
             Steps:
@@ -153,7 +149,7 @@
         # - 3 -
         # Delete created stack
         delete_stack(self.heat, uid_of_new_stack)
-=======
+
     def test_543337_HeatStackUpdate(self):
         """ This test case checks stack-update action.
             Steps:
@@ -226,4 +222,3 @@
             resource_template_schema = self.heat.resource_types.generate_template(resource)
             self.assertIsInstance(resource_template_schema, dict,
                                   "Schema of resource template {0} is incorrect!".format(resource))
->>>>>>> bbcda373
